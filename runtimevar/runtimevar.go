// Copyright 2018 The Go Cloud Authors
//
// Licensed under the Apache License, Version 2.0 (the "License");
// you may not use this file except in compliance with the License.
// You may obtain a copy of the License at
//
//     https://www.apache.org/licenses/LICENSE-2.0
//
// Unless required by applicable law or agreed to in writing, software
// distributed under the License is distributed on an "AS IS" BASIS,
// WITHOUT WARRANTIES OR CONDITIONS OF ANY KIND, either express or implied.
// See the License for the specific language governing permissions and
// limtations under the License.

// Package runtimevar provides an easy and portable way to watch runtime
// configuration variables.
//
// It provides a blocking method that returns a Snapshot of the variable value
// whenever a change is detected.
//
// Subpackages contain distinct implementations of runtimevar for various
// providers, including Cloud and on-prem solutions. For example, "etcdvar"
// supports variables stored in etcd. Your application should import one of
// these provider-specific subpackages and use its exported function(s) to
// create a *Variable; do not use the New function in this package. For example:
//
//  var v *runtimevar.Variable
//  var err error
//  v, err = etcdvar.New("my variable", etcdClient, runtimevar.JSONDecode, nil)
//  ...
//
// Then, write your application code using the *Variable type. You can
// easily reconfigure your initialization code to choose a different provider.
// You can develop your application locally using filevar or constantvar, and
// deploy it to multiple Cloud providers. You may find
// http://github.com/google/wire useful for managing your initialization code.
package runtimevar // import "gocloud.dev/runtimevar"

import (
	"bytes"
	"context"
	"encoding/gob"
	"encoding/json"
	"reflect"
	"time"

	"gocloud.dev/runtimevar/driver"
)

// Snapshot contains a snapshot of a variable's value and metadata about it.
// It is intended to be read-only for users.
type Snapshot struct {
	// Value contains the value of the variable.
	// The type for Value depends on the provider; for most providers, it depends
	// on the decoder used when creating Variable.
	Value interface{}

	// UpdateTime is the time when the last change was detected.
	UpdateTime time.Time

	asFunc func(interface{}) bool
}

// As converts i to provider-specific types.
//
// This function (and the other As functions in this package) are inherently
// provider-specific, and using them will make that part of your application
// non-portable, so use with care.
//
// See the documentation for the subpackage used to instantiate Variable to see
// which type(s) are supported.
//
// Usage:
//
// 1. Declare a variable of the provider-specific type you want to access.
//
// 2. Pass a pointer to it to As.
//
// 3. If the type is supported, As will return true and copy the
// provider-specific type into your variable. Otherwise, it will return false.
//
// See
// https://github.com/google/go-cloud/blob/master/internal/docs/design.md#as
// for more background.
func (s *Snapshot) As(i interface{}) bool {
	if s.asFunc == nil {
		return false
	}
	return s.asFunc(i)
}

// Variable provides an easy and portable way to watch runtime configuration
// variables. To create a Variable, use constructors found in provider-specific
// subpackages.
type Variable struct {
	watcher  driver.Watcher
	nextCall time.Time
	prev     driver.State
}

// New creates a new *Variable based on a specific driver implementation.
// End users should use subpackages to construct a *Variable instead of this
// function; see the package documentation for details.
func New(w driver.Watcher) *Variable {
	return &Variable{watcher: w}
}

// Watch returns a Snapshot of the current value of the variable.
//
// The first call to Watch will block while reading the variable from the
// provider, and will return the resulting Snapshot or error. If an error is
// returned, the returned Snapshot is a zero value and should be ignored.
//
// Subsequent calls will block until the variable's value changes or a different
// error occurs.
//
// Watch is not goroutine-safe; typical use is to call it in a single
// goroutine in a loop.
func (c *Variable) Watch(ctx context.Context) (Snapshot, error) {
	for {
		wait := c.nextCall.Sub(time.Now())
		if wait > 0 {
			select {
			case <-ctx.Done():
				return Snapshot{}, ctx.Err()
			case <-time.After(wait):
				// Continue.
			}
		}

		cur, wait := c.watcher.WatchVariable(ctx, c.prev)
		c.nextCall = time.Now().Add(wait)
		if cur == nil {
			// No change.
			continue
		}
		// Something new to return!
		c.prev = cur
		v, err := cur.Value()
		if err != nil {
			return Snapshot{}, wrapError(c.watcher, err)
		}
		return Snapshot{
			Value:      v,
			UpdateTime: cur.UpdateTime(),
			asFunc:     cur.As,
		}, nil
	}
}

// Close closes the Variable; don't call Watch after this.
func (c *Variable) Close() error {
	err := c.watcher.Close()
	return wrapError(c.watcher, err)
}

// wrappedError is used to wrap all errors returned by drivers so that users
// are not given access to provider-specific errors.
type wrappedError struct {
	err error
	w   driver.Watcher
}

func wrapError(w driver.Watcher, err error) error {
	if err == nil {
		return nil
	}
	return &wrappedError{w: w, err: err}
}

func (w *wrappedError) Error() string {
	return "runtimevar: " + w.err.Error()
}

<<<<<<< HEAD
// ErrorAs converts i to provider-specific types.
// See Snapshot.As for more details.
func ErrorAs(err error, i interface{}) bool {
	if err == nil || i == nil {
		return false
	}
	if e, ok := err.(*wrappedError); ok {
		return e.w.ErrorAs(e.err, i)
	}
	return false
}

// Decode is a function type for unmarshaling/decoding bytes into given object.
=======
// Decode is a function type for unmarshaling/decoding a slice of bytes into
// an arbitrary type. Decode functions are used when creating a Decoder via
// NewDecoder. This package provides common Decode functions including
// GobDecode and JSONDecode.
>>>>>>> d8645d4c
type Decode func([]byte, interface{}) error

// Decoder decodes a slice of bytes into a particular Go object.
//
// This package provides some common Decoders that you can use directly,
// including StringDecoder and BytesDecoder. You can also NewDecoder to
// construct other Decoders.
type Decoder struct {
	typ reflect.Type
	fn  Decode
}

// NewDecoder returns a Decoder that uses fn to decode a slice of bytes into
// an object of type obj.
//
// This package provides some common Decode functions, including JSONDecode
// and GobDecode, which can be passed to this function to create Decoders for
// JSON and gob values.
func NewDecoder(obj interface{}, fn Decode) *Decoder {
	return &Decoder{
		typ: reflect.TypeOf(obj),
		fn:  fn,
	}
}

// Decode decodes b into a new instance of the target type.
func (d *Decoder) Decode(b []byte) (interface{}, error) {
	nv := reflect.New(d.typ).Interface()
	if err := d.fn(b, nv); err != nil {
		return nil, err
	}
	ptr := reflect.ValueOf(nv)
	return ptr.Elem().Interface(), nil
}

var (
	// StringDecoder decodes into strings.
	StringDecoder = NewDecoder("", stringDecode)

	// BytesDecoder copies the slice of bytes.
	BytesDecoder = NewDecoder([]byte{}, bytesDecode)

	// JSONDecode can be passed to NewDecoder when decoding JSON (https://golang.org/pkg/encoding/json/).
	JSONDecode = json.Unmarshal
)

// GobDecode can be passed to NewDecoder when decoding gobs (https://golang.org/pkg/encoding/gob/).
func GobDecode(data []byte, obj interface{}) error {
	return gob.NewDecoder(bytes.NewBuffer(data)).Decode(obj)
}

func stringDecode(b []byte, obj interface{}) error {
	v := obj.(*string)
	*v = string(b)
	return nil
}

func bytesDecode(b []byte, obj interface{}) error {
	v := obj.(*[]byte)
	*v = b[:]
	return nil
}<|MERGE_RESOLUTION|>--- conflicted
+++ resolved
@@ -172,7 +172,6 @@
 	return "runtimevar: " + w.err.Error()
 }
 
-<<<<<<< HEAD
 // ErrorAs converts i to provider-specific types.
 // See Snapshot.As for more details.
 func ErrorAs(err error, i interface{}) bool {
@@ -185,13 +184,10 @@
 	return false
 }
 
-// Decode is a function type for unmarshaling/decoding bytes into given object.
-=======
 // Decode is a function type for unmarshaling/decoding a slice of bytes into
 // an arbitrary type. Decode functions are used when creating a Decoder via
 // NewDecoder. This package provides common Decode functions including
 // GobDecode and JSONDecode.
->>>>>>> d8645d4c
 type Decode func([]byte, interface{}) error
 
 // Decoder decodes a slice of bytes into a particular Go object.
