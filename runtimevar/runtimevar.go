// Copyright 2018 The Go Cloud Development Kit Authors
//
// Licensed under the Apache License, Version 2.0 (the "License");
// you may not use this file except in compliance with the License.
// You may obtain a copy of the License at
//
//     https://www.apache.org/licenses/LICENSE-2.0
//
// Unless required by applicable law or agreed to in writing, software
// distributed under the License is distributed on an "AS IS" BASIS,
// WITHOUT WARRANTIES OR CONDITIONS OF ANY KIND, either express or implied.
// See the License for the specific language governing permissions and
// limitations under the License.

// Package runtimevar provides an easy and portable way to watch runtime
// configuration variables.
//
// It provides a blocking method that returns a Snapshot of the variable value
// whenever a change is detected.
//
// Subpackages contain distinct implementations of runtimevar for various
// providers, including Cloud and on-prem solutions. For example, "etcdvar"
// supports variables stored in etcd. Your application should import one of
// these provider-specific subpackages and use its exported function(s) to
// create a *Variable; do not use the New function in this package. For example:
//
//  var v *runtimevar.Variable
//  var err error
//  v, err = etcdvar.New("my variable", etcdClient, runtimevar.JSONDecode, nil)
//  ...
//
// Then, write your application code using the *Variable type. You can
// easily reconfigure your initialization code to choose a different provider.
// You can develop your application locally using filevar or constantvar, and
// deploy it to multiple Cloud providers. You may find
// http://github.com/google/wire useful for managing your initialization code.
//
//
// OpenCensus Integration
//
// OpenCensus supports tracing and metric collection for multiple languages and
// backend providers. See https://opencensus.io.
//
// This API collects an OpenCensus metric "gocloud.dev/runtimevar/value_changes",
// a count of the number of times all variables have changed values, by provider.
//
// To enable metric collection in your application, see "Exporting stats" at
// https://opencensus.io/quickstart/go/metrics.
package runtimevar // import "gocloud.dev/runtimevar"

import (
	"bytes"
	"context"
	"encoding/gob"
	"encoding/json"
	"errors"
	"reflect"
	"sync"
	"time"

	"go.opencensus.io/stats"
	"go.opencensus.io/stats/view"
	"go.opencensus.io/tag"
	"gocloud.dev/internal/gcerr"
	"gocloud.dev/internal/oc"
	"gocloud.dev/runtimevar/driver"
)

// Snapshot contains a snapshot of a variable's value and metadata about it.
// It is intended to be read-only for users.
type Snapshot struct {
	// Value contains the value of the variable.
	// The type for Value depends on the provider; for most providers, it depends
	// on the decoder used when creating Variable.
	Value interface{}

	// UpdateTime is the time when the last change was detected.
	UpdateTime time.Time

	asFunc func(interface{}) bool
}

// As converts i to provider-specific types.
//
// This function (and the other As functions in this package) are inherently
// provider-specific, and using them will make that part of your application
// non-portable, so use with care.
//
// See the documentation for the subpackage used to instantiate Variable to see
// which type(s) are supported.
//
// Usage:
//
// 1. Declare a variable of the provider-specific type you want to access.
//
// 2. Pass a pointer to it to As.
//
// 3. If the type is supported, As will return true and copy the
// provider-specific type into your variable. Otherwise, it will return false.
//
// See
// https://github.com/google/go-cloud/blob/master/internal/docs/design.md#as
// for more background.
func (s *Snapshot) As(i interface{}) bool {
	if s.asFunc == nil {
		return false
	}
	return s.asFunc(i)
}

const pkgName = "gocloud.dev/runtimevar"

var (
	changeMeasure = stats.Int64(pkgName+"/value_changes", "Count of variable value changes",
		stats.UnitDimensionless)
	OpenCensusViews = []*view.View{
		{
			Name:        pkgName + "/value_changes",
			Measure:     changeMeasure,
			Description: "Count of variable value changes by provider.",
			TagKeys:     []tag.Key{oc.ProviderKey},
			Aggregation: view.Count(),
		},
	}
)

// Variable provides an easy and portable way to watch runtime configuration
// variables. To create a Variable, use constructors found in provider-specific
// subpackages.
type Variable struct {
	watcher  driver.Watcher
	provider string // for metric collection
	nextCall time.Time
	prev     driver.State

	mu sync.Mutex
	w  *watcher
}

// New is intended for use by provider implementations.
var New = newVar

// newVar  creates a new *Variable based on a specific driver implementation.
func newVar(w driver.Watcher) *Variable {
	return &Variable{
		watcher:  w,
		provider: oc.ProviderName(w),
	}
}

// Watch returns a Snapshot of the current value of the variable.
//
// The first call to Watch will block while reading the variable from the
// provider, and will return the resulting Snapshot or error. If an error is
// returned, the returned Snapshot is a zero value and should be ignored.
//
// Subsequent calls will block until the variable's value changes or a different
// error occurs.
//
// Watch is not goroutine-safe; typical use is to call it in a single
// goroutine in a loop.
//
// If the variable does not exist, Watch returns an error for which
// gcerrors.Code will return gcerrors.NotFound.
//
// Alternatively, use Latest (and optionally InitLatest) to retrieve the latest
// good config. If Latest or InitLatest has been called, Watch panics.
func (c *Variable) Watch(ctx context.Context) (_ Snapshot, err error) {
<<<<<<< HEAD
	ctx = trace.StartSpan(ctx, "gocloud.dev/runtimevar.Watch")
	defer func() { trace.EndSpan(ctx, err) }()

	c.mu.Lock()
	if c.w != nil {
		panic("Watch called after InitLatest")
	}
	c.mu.Unlock()
	return c.watch(ctx)
}

// Implements Watch above, minus the check to ensure that it's not being
// called after Latest/InitLatest.
func (c *Variable) watch(ctx context.Context) (Snapshot, error) {
=======
>>>>>>> a7f7193a
	for {
		wait := c.nextCall.Sub(time.Now())
		if wait > 0 {
			select {
			case <-ctx.Done():
				return Snapshot{}, ctx.Err()
			case <-time.After(wait):
				// Continue.
			}
		}

		cur, wait := c.watcher.WatchVariable(ctx, c.prev)
		c.nextCall = time.Now().Add(wait)
		if cur == nil {
			// No change.
			continue
		}
		// Something new to return!
		c.prev = cur
		v, err := cur.Value()
		if err != nil {
			return Snapshot{}, wrapError(c.watcher, err)
		}
		_ = stats.RecordWithTags(ctx, []tag.Mutator{tag.Upsert(oc.ProviderKey, c.provider)}, changeMeasure.M(1))
		// Error from RecordWithTags is not possible.
		return Snapshot{
			Value:      v,
			UpdateTime: cur.UpdateTime(),
			asFunc:     cur.As,
		}, nil
	}
}

// ErrNoValue is returned from Latest if no good value of the variable has
// been read.
var ErrNoValue = errors.New("runtimevar: no good value received")

// InitLatest prepares Variable for Latest to be called.
//
// It starts a goroutine that calls Watch and saves the last good value.
// Errors received from Watch are written to errCh so that they can be logged
// by the application; errCh may be nil to ignore errors. If non-nil, errCh will
// be closed as part of Close.
//
// InitLatest blocks until ctx is done or until a good value of the variable
// is read, whichever is first. ctx may be nil to avoid blocking entirely.
// Typically it is called during application initialization with a short or nil
// timeout.
func (c *Variable) InitLatest(ctx context.Context, errCh chan<- error) {
	c.mu.Lock()
	if c.w == nil {
		// First time. Create and start a background watcher.
		ctx, cancel := context.WithCancel(context.Background())
		c.w = &watcher{
			cancel:  cancel,
			closeCh: make(chan bool),
			goodCh:  make(chan bool),
		}
		go c.w.watch(ctx, c, errCh)
	}
	c.mu.Unlock()

	// If ctx is provided, block until it is done or until a good value
	// is received.
	if ctx != nil {
		select {
		case <-ctx.Done():
		case <-c.w.goodCh:
		}
	}
}

// Latest always returns the last good value of the variable, or ErrNoValue
// if no good value has been received.
//
// Latest blocks until ctx is done or until a good value of the variable
// is read, whichever is first. ctx may be nil to avoid blocking entirely.
// Typically it is called when processing a request, with the request context.
//
// Latest calls InitLatest, so it is not necessary to call InitLatest
// explicitly unless you want to prime fetching of the variable's value
// or process errors via errCh.
func (c *Variable) Latest(ctx context.Context) (Snapshot, error) {
	// InitLatest ensures c.w is set, and does any needed
	// blocking for ctx.
	c.InitLatest(ctx, nil)

	c.mu.Lock()
	defer c.mu.Unlock()
	return c.w.latest()
}

type watcher struct {
	cancel  func()
	closeCh chan bool // a single boolean value is written during shutdown
	goodCh  chan bool // closed when a good value is received

	mu       sync.Mutex
	lastGood *Snapshot
}

// watch calls v.Watch in a loop, saving good values in lastGood.
func (w *watcher) watch(ctx context.Context, v *Variable, errCh chan<- error) {
	for ctx.Err() == nil {
		s, err := v.watch(ctx)
		if err != nil {
			if errCh != nil {
				// TODO: should this be non-blocking?
				errCh <- err
			}
			continue
		}
		// Got a good value!
		w.mu.Lock()
		if w.lastGood == nil {
			close(w.goodCh)
		}
		w.lastGood = &s
		w.mu.Unlock()
	}
	// Shutting down.
	if errCh != nil {
		close(errCh)
	}
	w.closeCh <- true
}

func (w *watcher) latest() (Snapshot, error) {
	w.mu.Lock()
	defer w.mu.Unlock()

	if w.lastGood == nil {
		return Snapshot{}, ErrNoValue
	}
	return *w.lastGood, nil
}

func (w *watcher) close() {
	w.cancel()
	<-w.closeCh
}

// Close closes the Variable. The variable is unusable after Close returns.
func (c *Variable) Close() error {
	c.mu.Lock()
	if c.w != nil {
		c.w.close()
		c.w = nil
	}
	c.mu.Unlock()
	err := c.watcher.Close()
	return wrapError(c.watcher, err)
}

func wrapError(w driver.Watcher, err error) error {
	if err == nil {
		return nil
	}
	if gcerr.DoNotWrap(err) {
		return err
	}
	return gcerr.New(w.ErrorCode(err), err, 2, "runtimevar")
}

// ErrorAs converts i to provider-specific types.
// ErrorAs panics if i is nil or not a pointer.
// See Snapshot.As for more details.
func (c *Variable) ErrorAs(err error, i interface{}) bool {
	if err == nil {
		return false
	}
	if i == nil || reflect.TypeOf(i).Kind() != reflect.Ptr {
		panic("runtimevar: ErrorAs i must be a non-nil pointer")
	}
	if e, ok := err.(*gcerr.Error); ok {
		return c.watcher.ErrorAs(e.Unwrap(), i)
	}
	return c.watcher.ErrorAs(err, i)
}

// Decode is a function type for unmarshaling/decoding a slice of bytes into
// an arbitrary type. Decode functions are used when creating a Decoder via
// NewDecoder. This package provides common Decode functions including
// GobDecode and JSONDecode.
type Decode func([]byte, interface{}) error

// Decoder decodes a slice of bytes into a particular Go object.
//
// This package provides some common Decoders that you can use directly,
// including StringDecoder and BytesDecoder. You can also NewDecoder to
// construct other Decoders.
type Decoder struct {
	typ reflect.Type
	fn  Decode
}

// NewDecoder returns a Decoder that uses fn to decode a slice of bytes into
// an object of type obj.
//
// This package provides some common Decode functions, including JSONDecode
// and GobDecode, which can be passed to this function to create Decoders for
// JSON and gob values.
func NewDecoder(obj interface{}, fn Decode) *Decoder {
	return &Decoder{
		typ: reflect.TypeOf(obj),
		fn:  fn,
	}
}

// Decode decodes b into a new instance of the target type.
func (d *Decoder) Decode(b []byte) (interface{}, error) {
	nv := reflect.New(d.typ).Interface()
	if err := d.fn(b, nv); err != nil {
		return nil, err
	}
	ptr := reflect.ValueOf(nv)
	return ptr.Elem().Interface(), nil
}

var (
	// StringDecoder decodes into strings.
	StringDecoder = NewDecoder("", stringDecode)

	// BytesDecoder copies the slice of bytes.
	BytesDecoder = NewDecoder([]byte{}, bytesDecode)

	// JSONDecode can be passed to NewDecoder when decoding JSON (https://golang.org/pkg/encoding/json/).
	JSONDecode = json.Unmarshal
)

// GobDecode can be passed to NewDecoder when decoding gobs (https://golang.org/pkg/encoding/gob/).
func GobDecode(data []byte, obj interface{}) error {
	return gob.NewDecoder(bytes.NewBuffer(data)).Decode(obj)
}

func stringDecode(b []byte, obj interface{}) error {
	v := obj.(*string)
	*v = string(b)
	return nil
}

func bytesDecode(b []byte, obj interface{}) error {
	v := obj.(*[]byte)
	*v = b[:]
	return nil
}<|MERGE_RESOLUTION|>--- conflicted
+++ resolved
@@ -166,10 +166,6 @@
 // Alternatively, use Latest (and optionally InitLatest) to retrieve the latest
 // good config. If Latest or InitLatest has been called, Watch panics.
 func (c *Variable) Watch(ctx context.Context) (_ Snapshot, err error) {
-<<<<<<< HEAD
-	ctx = trace.StartSpan(ctx, "gocloud.dev/runtimevar.Watch")
-	defer func() { trace.EndSpan(ctx, err) }()
-
 	c.mu.Lock()
 	if c.w != nil {
 		panic("Watch called after InitLatest")
@@ -181,8 +177,9 @@
 // Implements Watch above, minus the check to ensure that it's not being
 // called after Latest/InitLatest.
 func (c *Variable) watch(ctx context.Context) (Snapshot, error) {
-=======
->>>>>>> a7f7193a
+	ctx = trace.StartSpan(ctx, "gocloud.dev/runtimevar.Watch")
+	defer func() { trace.EndSpan(ctx, err) }()
+
 	for {
 		wait := c.nextCall.Sub(time.Now())
 		if wait > 0 {
