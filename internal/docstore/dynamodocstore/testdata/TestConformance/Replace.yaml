---
version: 1
interactions:
- request:
    body: '{"ClientRequestToken":"29b0223b-eea5-44f7-8391-f445d15afd42","TransactItems":[{"Put":{"Item":{"DocstoreRevision":{"S":"255aa5b7-d44b-4c40-b84c-892b9bffd436"},"_id":{"S":"testReplace"},"_kind":{"S":"replace"},"s":{"S":"a"}},"TableName":"docstore-test"}}]}'
    form: {}
    headers:
      Accept-Encoding:
      - identity
      Content-Length:
      - "254"
      Content-Type:
      - application/x-amz-json-1.0
      User-Agent:
      - aws-sdk-go/1.16.23 (go1.12.4; darwin; amd64)
      X-Amz-Date:
<<<<<<< HEAD
      - 20190418T215100Z
=======
      - 20190417T193908Z
>>>>>>> af156be9
      X-Amz-Target:
      - DynamoDB_20120810.TransactWriteItems
    url: https://dynamodb.us-east-2.amazonaws.com/
    method: POST
  response:
    body: '{}'
    headers:
      Connection:
      - keep-alive
      Content-Length:
      - "2"
      Content-Type:
      - application/x-amz-json-1.0
      Date:
<<<<<<< HEAD
      - Thu, 18 Apr 2019 21:51:00 GMT
=======
      - Wed, 17 Apr 2019 19:39:08 GMT
>>>>>>> af156be9
      Server:
      - Server
      X-Amz-Crc32:
      - "2745614147"
      X-Amzn-Requestid:
<<<<<<< HEAD
      - N41TNI1BL2VVCCJ3PQ6P4VU3G7VV4KQNSO5AEMVJF66Q9ASUAAJG
=======
      - 6QPRM5E09GP7FG2BPNOVJ7KRJVVV4KQNSO5AEMVJF66Q9ASUAAJG
>>>>>>> af156be9
    status: 200 OK
    code: 200
    duration: ""
- request:
    body: '{"ClientRequestToken":"8d019192-c242-44e2-8afc-cae3a61fb586","TransactItems":[{"Put":{"ConditionExpression":"attribute_exists
      (#0)","ExpressionAttributeNames":{"#0":"_kind"},"Item":{"DocstoreRevision":{"S":"94040374-f692-4b98-8bf8-713f8d962d7c"},"_id":{"S":"testReplace"},"_kind":{"S":"replace"},"s":{"S":"b"}},"TableName":"docstore-test"}}]}'
    form: {}
    headers:
      Accept-Encoding:
      - identity
      Content-Length:
      - "342"
      Content-Type:
      - application/x-amz-json-1.0
      User-Agent:
      - aws-sdk-go/1.16.23 (go1.12.4; darwin; amd64)
      X-Amz-Date:
<<<<<<< HEAD
      - 20190418T215100Z
=======
      - 20190417T193908Z
>>>>>>> af156be9
      X-Amz-Target:
      - DynamoDB_20120810.TransactWriteItems
    url: https://dynamodb.us-east-2.amazonaws.com/
    method: POST
  response:
    body: '{}'
    headers:
      Connection:
      - keep-alive
      Content-Length:
      - "2"
      Content-Type:
      - application/x-amz-json-1.0
      Date:
<<<<<<< HEAD
      - Thu, 18 Apr 2019 21:51:00 GMT
=======
      - Wed, 17 Apr 2019 19:39:08 GMT
>>>>>>> af156be9
      Server:
      - Server
      X-Amz-Crc32:
      - "2745614147"
      X-Amzn-Requestid:
<<<<<<< HEAD
      - V3BEM7UI6GMM3JMG1E210V1I5FVV4KQNSO5AEMVJF66Q9ASUAAJG
=======
      - U6PJKANPNBMP07O0V12KAS7V7RVV4KQNSO5AEMVJF66Q9ASUAAJG
>>>>>>> af156be9
    status: 200 OK
    code: 200
    duration: ""
- request:
    body: '{"TransactItems":[{"Get":{"Key":{"_id":{"S":"testReplace"},"_kind":{"S":"replace"}},"TableName":"docstore-test"}}]}'
    form: {}
    headers:
      Accept-Encoding:
      - identity
      Content-Length:
      - "115"
      Content-Type:
      - application/x-amz-json-1.0
      User-Agent:
      - aws-sdk-go/1.16.23 (go1.12.4; darwin; amd64)
      X-Amz-Date:
<<<<<<< HEAD
      - 20190418T215100Z
=======
      - 20190417T193908Z
>>>>>>> af156be9
      X-Amz-Target:
      - DynamoDB_20120810.TransactGetItems
    url: https://dynamodb.us-east-2.amazonaws.com/
    method: POST
  response:
    body: '{"Responses":[{"Item":{"_id":{"S":"testReplace"},"s":{"S":"b"},"_kind":{"S":"replace"},"DocstoreRevision":{"S":"94040374-f692-4b98-8bf8-713f8d962d7c"}}}]}'
    headers:
      Connection:
      - keep-alive
      Content-Length:
      - "154"
      Content-Type:
      - application/x-amz-json-1.0
      Date:
<<<<<<< HEAD
      - Thu, 18 Apr 2019 21:51:00 GMT
=======
      - Wed, 17 Apr 2019 19:39:08 GMT
>>>>>>> af156be9
      Server:
      - Server
      X-Amz-Crc32:
      - "606703421"
      X-Amzn-Requestid:
<<<<<<< HEAD
      - A544A2IVK84ID55P34O0MHOTUNVV4KQNSO5AEMVJF66Q9ASUAAJG
=======
      - SSVP1KH9INV65QHV5Q13R103R3VV4KQNSO5AEMVJF66Q9ASUAAJG
>>>>>>> af156be9
    status: 200 OK
    code: 200
    duration: ""
- request:
    body: '{"ClientRequestToken":"3bea6f5b-3af6-4e03-b436-6c4719e43a1b","TransactItems":[{"Put":{"ConditionExpression":"attribute_exists
      (#0)","ExpressionAttributeNames":{"#0":"_kind"},"Item":{"DocstoreRevision":{"S":"b14323a6-bc8f-4e7d-b1d9-29333ff99393"},"_id":{"S":"doesNotExist"},"_kind":{"S":"doesNotExist"}},"TableName":"docstore-test"}}]}'
    form: {}
    headers:
      Accept-Encoding:
      - identity
      Content-Length:
      - "334"
      Content-Type:
      - application/x-amz-json-1.0
      User-Agent:
      - aws-sdk-go/1.16.23 (go1.12.4; darwin; amd64)
      X-Amz-Date:
<<<<<<< HEAD
      - 20190418T215100Z
=======
      - 20190417T193908Z
>>>>>>> af156be9
      X-Amz-Target:
      - DynamoDB_20120810.TransactWriteItems
    url: https://dynamodb.us-east-2.amazonaws.com/
    method: POST
  response:
    body: '{"__type":"com.amazonaws.dynamodb.v20120810#TransactionCanceledException","CancellationReasons":[{"Code":"ConditionalCheckFailed","Message":"The
      conditional request failed"}],"Message":"Transaction cancelled, please refer
      cancellation reasons for specific reasons [ConditionalCheckFailed]"}'
    headers:
      Connection:
      - keep-alive
      Content-Length:
      - "290"
      Content-Type:
      - application/x-amz-json-1.0
      Date:
<<<<<<< HEAD
      - Thu, 18 Apr 2019 21:51:00 GMT
=======
      - Wed, 17 Apr 2019 19:39:08 GMT
>>>>>>> af156be9
      Server:
      - Server
      X-Amz-Crc32:
      - "3141789222"
      X-Amzn-Requestid:
<<<<<<< HEAD
      - 0T8I0A3SMA66D18B1RCVVDR1P3VV4KQNSO5AEMVJF66Q9ASUAAJG
=======
      - RB8OVVVULP355GUU0RQTGK0N4VVV4KQNSO5AEMVJF66Q9ASUAAJG
>>>>>>> af156be9
    status: 400 Bad Request
    code: 400
    duration: ""
- request:
    body: '{"ClientRequestToken":"4c7215a3-b539-4b1e-9849-c6077dbb5722","TransactItems":[{"Put":{"Item":{"DocstoreRevision":{"S":"067d89bc-7f01-41f5-b398-1659a44ff17a"},"_id":{"S":"testRevisionField"},"_kind":{"S":"revisionField"},"s":{"S":"a"}},"TableName":"docstore-test"}}]}'
    form: {}
    headers:
      Accept-Encoding:
      - identity
      Content-Length:
      - "266"
      Content-Type:
      - application/x-amz-json-1.0
      User-Agent:
      - aws-sdk-go/1.16.23 (go1.12.4; darwin; amd64)
      X-Amz-Date:
<<<<<<< HEAD
      - 20190418T215101Z
=======
      - 20190417T193908Z
>>>>>>> af156be9
      X-Amz-Target:
      - DynamoDB_20120810.TransactWriteItems
    url: https://dynamodb.us-east-2.amazonaws.com/
    method: POST
  response:
    body: '{}'
    headers:
      Connection:
      - keep-alive
      Content-Length:
      - "2"
      Content-Type:
      - application/x-amz-json-1.0
      Date:
<<<<<<< HEAD
      - Thu, 18 Apr 2019 21:51:00 GMT
=======
      - Wed, 17 Apr 2019 19:39:08 GMT
>>>>>>> af156be9
      Server:
      - Server
      X-Amz-Crc32:
      - "2745614147"
      X-Amzn-Requestid:
<<<<<<< HEAD
      - BSEVRJHFIRREPSE8IAJIGLKVNRVV4KQNSO5AEMVJF66Q9ASUAAJG
=======
      - U3DSU720H7FCHSLRV9IKAG93NJVV4KQNSO5AEMVJF66Q9ASUAAJG
>>>>>>> af156be9
    status: 200 OK
    code: 200
    duration: ""
- request:
    body: '{"TransactItems":[{"Get":{"Key":{"_id":{"S":"testRevisionField"},"_kind":{"S":"revisionField"}},"TableName":"docstore-test"}}]}'
    form: {}
    headers:
      Accept-Encoding:
      - identity
      Content-Length:
      - "127"
      Content-Type:
      - application/x-amz-json-1.0
      User-Agent:
      - aws-sdk-go/1.16.23 (go1.12.4; darwin; amd64)
      X-Amz-Date:
<<<<<<< HEAD
      - 20190418T215101Z
=======
      - 20190417T193908Z
>>>>>>> af156be9
      X-Amz-Target:
      - DynamoDB_20120810.TransactGetItems
    url: https://dynamodb.us-east-2.amazonaws.com/
    method: POST
  response:
    body: '{"Responses":[{"Item":{"_id":{"S":"testRevisionField"},"s":{"S":"a"},"_kind":{"S":"revisionField"},"DocstoreRevision":{"S":"067d89bc-7f01-41f5-b398-1659a44ff17a"}}}]}'
    headers:
      Connection:
      - keep-alive
      Content-Length:
      - "166"
      Content-Type:
      - application/x-amz-json-1.0
      Date:
<<<<<<< HEAD
      - Thu, 18 Apr 2019 21:51:00 GMT
=======
      - Wed, 17 Apr 2019 19:39:08 GMT
>>>>>>> af156be9
      Server:
      - Server
      X-Amz-Crc32:
      - "1088081429"
      X-Amzn-Requestid:
<<<<<<< HEAD
      - 3HUL0VBCJC5ERQ4BJENRPAO0RBVV4KQNSO5AEMVJF66Q9ASUAAJG
=======
      - 0QN3DFBIA2GK8JQ1MGLLHT0K7RVV4KQNSO5AEMVJF66Q9ASUAAJG
>>>>>>> af156be9
    status: 200 OK
    code: 200
    duration: ""
- request:
    body: '{"ClientRequestToken":"0b4b3739-7011-4e82-ad6f-4125c8fa7311","TransactItems":[{"Put":{"ConditionExpression":"#0
      = :0","ExpressionAttributeNames":{"#0":"DocstoreRevision"},"ExpressionAttributeValues":{":0":{"S":"067d89bc-7f01-41f5-b398-1659a44ff17a"}},"Item":{"DocstoreRevision":{"S":"f5717a28-9a26-4f97-a479-81998ebea89c"},"_id":{"S":"testRevisionField"},"_kind":{"S":"revisionField"},"s":{"S":"b"}},"TableName":"docstore-test"}}]}'
    form: {}
    headers:
      Accept-Encoding:
      - identity
      Content-Length:
      - "431"
      Content-Type:
      - application/x-amz-json-1.0
      User-Agent:
      - aws-sdk-go/1.16.23 (go1.12.4; darwin; amd64)
      X-Amz-Date:
<<<<<<< HEAD
      - 20190418T215101Z
=======
      - 20190417T193908Z
>>>>>>> af156be9
      X-Amz-Target:
      - DynamoDB_20120810.TransactWriteItems
    url: https://dynamodb.us-east-2.amazonaws.com/
    method: POST
  response:
    body: '{}'
    headers:
      Connection:
      - keep-alive
      Content-Length:
      - "2"
      Content-Type:
      - application/x-amz-json-1.0
      Date:
<<<<<<< HEAD
      - Thu, 18 Apr 2019 21:51:01 GMT
=======
      - Wed, 17 Apr 2019 19:39:08 GMT
>>>>>>> af156be9
      Server:
      - Server
      X-Amz-Crc32:
      - "2745614147"
      X-Amzn-Requestid:
<<<<<<< HEAD
      - BDISGQDCH2DS6DBMU0C94EVH5JVV4KQNSO5AEMVJF66Q9ASUAAJG
=======
      - 00A1BLQMRSPP6TNBVFC075S4JBVV4KQNSO5AEMVJF66Q9ASUAAJG
>>>>>>> af156be9
    status: 200 OK
    code: 200
    duration: ""
- request:
    body: '{"ClientRequestToken":"24abf7df-866b-4a56-8383-67ad6145de1e","TransactItems":[{"Put":{"ConditionExpression":"#0
      = :0","ExpressionAttributeNames":{"#0":"DocstoreRevision"},"ExpressionAttributeValues":{":0":{"S":"067d89bc-7f01-41f5-b398-1659a44ff17a"}},"Item":{"DocstoreRevision":{"S":"e4d7defa-922d-4ae7-b866-67f7e936cd4f"},"_id":{"S":"testRevisionField"},"_kind":{"S":"revisionField"},"s":{"S":"b"}},"TableName":"docstore-test"}}]}'
    form: {}
    headers:
      Accept-Encoding:
      - identity
      Content-Length:
      - "431"
      Content-Type:
      - application/x-amz-json-1.0
      User-Agent:
      - aws-sdk-go/1.16.23 (go1.12.4; darwin; amd64)
      X-Amz-Date:
<<<<<<< HEAD
      - 20190418T215101Z
=======
      - 20190417T193908Z
>>>>>>> af156be9
      X-Amz-Target:
      - DynamoDB_20120810.TransactWriteItems
    url: https://dynamodb.us-east-2.amazonaws.com/
    method: POST
  response:
    body: '{"__type":"com.amazonaws.dynamodb.v20120810#TransactionCanceledException","CancellationReasons":[{"Code":"ConditionalCheckFailed","Message":"The
      conditional request failed"}],"Message":"Transaction cancelled, please refer
      cancellation reasons for specific reasons [ConditionalCheckFailed]"}'
    headers:
      Connection:
      - keep-alive
      Content-Length:
      - "290"
      Content-Type:
      - application/x-amz-json-1.0
      Date:
<<<<<<< HEAD
      - Thu, 18 Apr 2019 21:51:01 GMT
=======
      - Wed, 17 Apr 2019 19:39:08 GMT
>>>>>>> af156be9
      Server:
      - Server
      X-Amz-Crc32:
      - "3141789222"
      X-Amzn-Requestid:
<<<<<<< HEAD
      - O2IMDR7UJ6BHOH9MPCJ9T5S6A3VV4KQNSO5AEMVJF66Q9ASUAAJG
=======
      - M5T95FVL8GPOFCASD1TH0GUE5VVV4KQNSO5AEMVJF66Q9ASUAAJG
>>>>>>> af156be9
    status: 400 Bad Request
    code: 400
    duration: ""<|MERGE_RESOLUTION|>--- conflicted
+++ resolved
@@ -14,11 +14,7 @@
       User-Agent:
       - aws-sdk-go/1.16.23 (go1.12.4; darwin; amd64)
       X-Amz-Date:
-<<<<<<< HEAD
-      - 20190418T215100Z
-=======
-      - 20190417T193908Z
->>>>>>> af156be9
+      - 20190419T015700Z
       X-Amz-Target:
       - DynamoDB_20120810.TransactWriteItems
     url: https://dynamodb.us-east-2.amazonaws.com/
@@ -33,21 +29,13 @@
       Content-Type:
       - application/x-amz-json-1.0
       Date:
-<<<<<<< HEAD
-      - Thu, 18 Apr 2019 21:51:00 GMT
-=======
-      - Wed, 17 Apr 2019 19:39:08 GMT
->>>>>>> af156be9
+      - Fri, 19 Apr 2019 01:57:00 GMT
       Server:
       - Server
       X-Amz-Crc32:
       - "2745614147"
       X-Amzn-Requestid:
-<<<<<<< HEAD
-      - N41TNI1BL2VVCCJ3PQ6P4VU3G7VV4KQNSO5AEMVJF66Q9ASUAAJG
-=======
-      - 6QPRM5E09GP7FG2BPNOVJ7KRJVVV4KQNSO5AEMVJF66Q9ASUAAJG
->>>>>>> af156be9
+      - 3Q89DVNMO7BMEHIG10P7LP722VVV4KQNSO5AEMVJF66Q9ASUAAJG
     status: 200 OK
     code: 200
     duration: ""
@@ -65,11 +53,7 @@
       User-Agent:
       - aws-sdk-go/1.16.23 (go1.12.4; darwin; amd64)
       X-Amz-Date:
-<<<<<<< HEAD
-      - 20190418T215100Z
-=======
-      - 20190417T193908Z
->>>>>>> af156be9
+      - 20190419T015700Z
       X-Amz-Target:
       - DynamoDB_20120810.TransactWriteItems
     url: https://dynamodb.us-east-2.amazonaws.com/
@@ -84,21 +68,13 @@
       Content-Type:
       - application/x-amz-json-1.0
       Date:
-<<<<<<< HEAD
-      - Thu, 18 Apr 2019 21:51:00 GMT
-=======
-      - Wed, 17 Apr 2019 19:39:08 GMT
->>>>>>> af156be9
+      - Fri, 19 Apr 2019 01:57:00 GMT
       Server:
       - Server
       X-Amz-Crc32:
       - "2745614147"
       X-Amzn-Requestid:
-<<<<<<< HEAD
-      - V3BEM7UI6GMM3JMG1E210V1I5FVV4KQNSO5AEMVJF66Q9ASUAAJG
-=======
-      - U6PJKANPNBMP07O0V12KAS7V7RVV4KQNSO5AEMVJF66Q9ASUAAJG
->>>>>>> af156be9
+      - 6PD3KCM7SCJEQNM1UA6BJVPJF7VV4KQNSO5AEMVJF66Q9ASUAAJG
     status: 200 OK
     code: 200
     duration: ""
@@ -115,11 +91,7 @@
       User-Agent:
       - aws-sdk-go/1.16.23 (go1.12.4; darwin; amd64)
       X-Amz-Date:
-<<<<<<< HEAD
-      - 20190418T215100Z
-=======
-      - 20190417T193908Z
->>>>>>> af156be9
+      - 20190419T015700Z
       X-Amz-Target:
       - DynamoDB_20120810.TransactGetItems
     url: https://dynamodb.us-east-2.amazonaws.com/
@@ -134,21 +106,13 @@
       Content-Type:
       - application/x-amz-json-1.0
       Date:
-<<<<<<< HEAD
-      - Thu, 18 Apr 2019 21:51:00 GMT
-=======
-      - Wed, 17 Apr 2019 19:39:08 GMT
->>>>>>> af156be9
+      - Fri, 19 Apr 2019 01:57:00 GMT
       Server:
       - Server
       X-Amz-Crc32:
       - "606703421"
       X-Amzn-Requestid:
-<<<<<<< HEAD
-      - A544A2IVK84ID55P34O0MHOTUNVV4KQNSO5AEMVJF66Q9ASUAAJG
-=======
-      - SSVP1KH9INV65QHV5Q13R103R3VV4KQNSO5AEMVJF66Q9ASUAAJG
->>>>>>> af156be9
+      - DM7GC3PISI0543ARUTR7N7G4LJVV4KQNSO5AEMVJF66Q9ASUAAJG
     status: 200 OK
     code: 200
     duration: ""
@@ -166,11 +130,7 @@
       User-Agent:
       - aws-sdk-go/1.16.23 (go1.12.4; darwin; amd64)
       X-Amz-Date:
-<<<<<<< HEAD
-      - 20190418T215100Z
-=======
-      - 20190417T193908Z
->>>>>>> af156be9
+      - 20190419T015700Z
       X-Amz-Target:
       - DynamoDB_20120810.TransactWriteItems
     url: https://dynamodb.us-east-2.amazonaws.com/
@@ -187,21 +147,13 @@
       Content-Type:
       - application/x-amz-json-1.0
       Date:
-<<<<<<< HEAD
-      - Thu, 18 Apr 2019 21:51:00 GMT
-=======
-      - Wed, 17 Apr 2019 19:39:08 GMT
->>>>>>> af156be9
+      - Fri, 19 Apr 2019 01:57:00 GMT
       Server:
       - Server
       X-Amz-Crc32:
       - "3141789222"
       X-Amzn-Requestid:
-<<<<<<< HEAD
-      - 0T8I0A3SMA66D18B1RCVVDR1P3VV4KQNSO5AEMVJF66Q9ASUAAJG
-=======
-      - RB8OVVVULP355GUU0RQTGK0N4VVV4KQNSO5AEMVJF66Q9ASUAAJG
->>>>>>> af156be9
+      - DPOL7AB7TMBAKBI35HD1PHA9SFVV4KQNSO5AEMVJF66Q9ASUAAJG
     status: 400 Bad Request
     code: 400
     duration: ""
@@ -218,11 +170,7 @@
       User-Agent:
       - aws-sdk-go/1.16.23 (go1.12.4; darwin; amd64)
       X-Amz-Date:
-<<<<<<< HEAD
-      - 20190418T215101Z
-=======
-      - 20190417T193908Z
->>>>>>> af156be9
+      - 20190419T015700Z
       X-Amz-Target:
       - DynamoDB_20120810.TransactWriteItems
     url: https://dynamodb.us-east-2.amazonaws.com/
@@ -237,21 +185,13 @@
       Content-Type:
       - application/x-amz-json-1.0
       Date:
-<<<<<<< HEAD
-      - Thu, 18 Apr 2019 21:51:00 GMT
-=======
-      - Wed, 17 Apr 2019 19:39:08 GMT
->>>>>>> af156be9
+      - Fri, 19 Apr 2019 01:57:00 GMT
       Server:
       - Server
       X-Amz-Crc32:
       - "2745614147"
       X-Amzn-Requestid:
-<<<<<<< HEAD
-      - BSEVRJHFIRREPSE8IAJIGLKVNRVV4KQNSO5AEMVJF66Q9ASUAAJG
-=======
-      - U3DSU720H7FCHSLRV9IKAG93NJVV4KQNSO5AEMVJF66Q9ASUAAJG
->>>>>>> af156be9
+      - QTBKBV54RAS0FRTMD5PGH7IFOBVV4KQNSO5AEMVJF66Q9ASUAAJG
     status: 200 OK
     code: 200
     duration: ""
@@ -268,11 +208,7 @@
       User-Agent:
       - aws-sdk-go/1.16.23 (go1.12.4; darwin; amd64)
       X-Amz-Date:
-<<<<<<< HEAD
-      - 20190418T215101Z
-=======
-      - 20190417T193908Z
->>>>>>> af156be9
+      - 20190419T015700Z
       X-Amz-Target:
       - DynamoDB_20120810.TransactGetItems
     url: https://dynamodb.us-east-2.amazonaws.com/
@@ -287,21 +223,13 @@
       Content-Type:
       - application/x-amz-json-1.0
       Date:
-<<<<<<< HEAD
-      - Thu, 18 Apr 2019 21:51:00 GMT
-=======
-      - Wed, 17 Apr 2019 19:39:08 GMT
->>>>>>> af156be9
+      - Fri, 19 Apr 2019 01:57:00 GMT
       Server:
       - Server
       X-Amz-Crc32:
       - "1088081429"
       X-Amzn-Requestid:
-<<<<<<< HEAD
-      - 3HUL0VBCJC5ERQ4BJENRPAO0RBVV4KQNSO5AEMVJF66Q9ASUAAJG
-=======
-      - 0QN3DFBIA2GK8JQ1MGLLHT0K7RVV4KQNSO5AEMVJF66Q9ASUAAJG
->>>>>>> af156be9
+      - TNL0IESVCSVNB2Q3N7MG3U34V3VV4KQNSO5AEMVJF66Q9ASUAAJG
     status: 200 OK
     code: 200
     duration: ""
@@ -319,11 +247,7 @@
       User-Agent:
       - aws-sdk-go/1.16.23 (go1.12.4; darwin; amd64)
       X-Amz-Date:
-<<<<<<< HEAD
-      - 20190418T215101Z
-=======
-      - 20190417T193908Z
->>>>>>> af156be9
+      - 20190419T015700Z
       X-Amz-Target:
       - DynamoDB_20120810.TransactWriteItems
     url: https://dynamodb.us-east-2.amazonaws.com/
@@ -338,21 +262,13 @@
       Content-Type:
       - application/x-amz-json-1.0
       Date:
-<<<<<<< HEAD
-      - Thu, 18 Apr 2019 21:51:01 GMT
-=======
-      - Wed, 17 Apr 2019 19:39:08 GMT
->>>>>>> af156be9
+      - Fri, 19 Apr 2019 01:57:00 GMT
       Server:
       - Server
       X-Amz-Crc32:
       - "2745614147"
       X-Amzn-Requestid:
-<<<<<<< HEAD
-      - BDISGQDCH2DS6DBMU0C94EVH5JVV4KQNSO5AEMVJF66Q9ASUAAJG
-=======
-      - 00A1BLQMRSPP6TNBVFC075S4JBVV4KQNSO5AEMVJF66Q9ASUAAJG
->>>>>>> af156be9
+      - 78KA9EDIK7CPP7FHPCJRT7IVKNVV4KQNSO5AEMVJF66Q9ASUAAJG
     status: 200 OK
     code: 200
     duration: ""
@@ -370,11 +286,7 @@
       User-Agent:
       - aws-sdk-go/1.16.23 (go1.12.4; darwin; amd64)
       X-Amz-Date:
-<<<<<<< HEAD
-      - 20190418T215101Z
-=======
-      - 20190417T193908Z
->>>>>>> af156be9
+      - 20190419T015700Z
       X-Amz-Target:
       - DynamoDB_20120810.TransactWriteItems
     url: https://dynamodb.us-east-2.amazonaws.com/
@@ -391,21 +303,13 @@
       Content-Type:
       - application/x-amz-json-1.0
       Date:
-<<<<<<< HEAD
-      - Thu, 18 Apr 2019 21:51:01 GMT
-=======
-      - Wed, 17 Apr 2019 19:39:08 GMT
->>>>>>> af156be9
+      - Fri, 19 Apr 2019 01:57:00 GMT
       Server:
       - Server
       X-Amz-Crc32:
       - "3141789222"
       X-Amzn-Requestid:
-<<<<<<< HEAD
-      - O2IMDR7UJ6BHOH9MPCJ9T5S6A3VV4KQNSO5AEMVJF66Q9ASUAAJG
-=======
-      - M5T95FVL8GPOFCASD1TH0GUE5VVV4KQNSO5AEMVJF66Q9ASUAAJG
->>>>>>> af156be9
+      - 2EEDHGEVNPD90OQP9OM2J142NNVV4KQNSO5AEMVJF66Q9ASUAAJG
     status: 400 Bad Request
     code: 400
     duration: ""