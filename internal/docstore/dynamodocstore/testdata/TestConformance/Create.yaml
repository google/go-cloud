--- conflicted
+++ resolved
@@ -15,11 +15,7 @@
       User-Agent:
       - aws-sdk-go/1.16.23 (go1.12.4; darwin; amd64)
       X-Amz-Date:
-<<<<<<< HEAD
-      - 20190419T015659Z
-=======
-      - 20190422T185449Z
->>>>>>> 1c5e1d6a
+      - 20190422T233016Z
       X-Amz-Target:
       - DynamoDB_20120810.TransactWriteItems
     url: https://dynamodb.us-east-2.amazonaws.com/
@@ -34,21 +30,13 @@
       Content-Type:
       - application/x-amz-json-1.0
       Date:
-<<<<<<< HEAD
-      - Fri, 19 Apr 2019 01:56:58 GMT
-=======
-      - Mon, 22 Apr 2019 18:54:49 GMT
->>>>>>> 1c5e1d6a
+      - Mon, 22 Apr 2019 23:30:16 GMT
       Server:
       - Server
       X-Amz-Crc32:
       - "2745614147"
       X-Amzn-Requestid:
-<<<<<<< HEAD
-      - 7DH4DN375FL45K5PM42JL9MLTFVV4KQNSO5AEMVJF66Q9ASUAAJG
-=======
-      - C9O7RO28PFDVNDOCFK3592FI8JVV4KQNSO5AEMVJF66Q9ASUAAJG
->>>>>>> 1c5e1d6a
+      - H2CF9G2JJBHM3EQTT6E3M6L537VV4KQNSO5AEMVJF66Q9ASUAAJG
     status: 200 OK
     code: 200
     duration: ""
@@ -65,11 +53,7 @@
       User-Agent:
       - aws-sdk-go/1.16.23 (go1.12.4; darwin; amd64)
       X-Amz-Date:
-<<<<<<< HEAD
-      - 20190419T015659Z
-=======
-      - 20190422T185449Z
->>>>>>> 1c5e1d6a
+      - 20190422T233016Z
       X-Amz-Target:
       - DynamoDB_20120810.TransactGetItems
     url: https://dynamodb.us-east-2.amazonaws.com/
@@ -84,21 +68,13 @@
       Content-Type:
       - application/x-amz-json-1.0
       Date:
-<<<<<<< HEAD
-      - Fri, 19 Apr 2019 01:56:59 GMT
-=======
-      - Mon, 22 Apr 2019 18:54:49 GMT
->>>>>>> 1c5e1d6a
+      - Mon, 22 Apr 2019 23:30:16 GMT
       Server:
       - Server
       X-Amz-Crc32:
       - "2624696167"
       X-Amzn-Requestid:
-<<<<<<< HEAD
-      - UD0HPITCKSE87JI8U0UKGUT85JVV4KQNSO5AEMVJF66Q9ASUAAJG
-=======
-      - RE6B9A9SQH63BRS4NPQQRUCVBFVV4KQNSO5AEMVJF66Q9ASUAAJG
->>>>>>> 1c5e1d6a
+      - K7J7945TD1ML8KHAPHQM69AP97VV4KQNSO5AEMVJF66Q9ASUAAJG
     status: 200 OK
     code: 200
     duration: ""
@@ -116,11 +92,7 @@
       User-Agent:
       - aws-sdk-go/1.16.23 (go1.12.4; darwin; amd64)
       X-Amz-Date:
-<<<<<<< HEAD
-      - 20190419T015659Z
-=======
-      - 20190422T185449Z
->>>>>>> 1c5e1d6a
+      - 20190422T233016Z
       X-Amz-Target:
       - DynamoDB_20120810.TransactWriteItems
     url: https://dynamodb.us-east-2.amazonaws.com/
@@ -137,21 +109,13 @@
       Content-Type:
       - application/x-amz-json-1.0
       Date:
-<<<<<<< HEAD
-      - Fri, 19 Apr 2019 01:56:59 GMT
-=======
-      - Mon, 22 Apr 2019 18:54:49 GMT
->>>>>>> 1c5e1d6a
+      - Mon, 22 Apr 2019 23:30:16 GMT
       Server:
       - Server
       X-Amz-Crc32:
       - "3141789222"
       X-Amzn-Requestid:
-<<<<<<< HEAD
-      - 0JAG676S27I2LP1K9RGRE9G2HJVV4KQNSO5AEMVJF66Q9ASUAAJG
-=======
-      - NQ2PHRICJHEJ5SPMO7KA5GN1MRVV4KQNSO5AEMVJF66Q9ASUAAJG
->>>>>>> 1c5e1d6a
+      - 735Q7B0R613IIPAMPUD9FVHL0RVV4KQNSO5AEMVJF66Q9ASUAAJG
     status: 400 Bad Request
     code: 400
     duration: ""
@@ -169,11 +133,7 @@
       User-Agent:
       - aws-sdk-go/1.16.23 (go1.12.4; darwin; amd64)
       X-Amz-Date:
-<<<<<<< HEAD
-      - 20190419T015659Z
-=======
-      - 20190422T185449Z
->>>>>>> 1c5e1d6a
+      - 20190422T233016Z
       X-Amz-Target:
       - DynamoDB_20120810.TransactWriteItems
     url: https://dynamodb.us-east-2.amazonaws.com/
@@ -188,21 +148,13 @@
       Content-Type:
       - application/x-amz-json-1.0
       Date:
-<<<<<<< HEAD
-      - Fri, 19 Apr 2019 01:56:59 GMT
-=======
-      - Mon, 22 Apr 2019 18:54:49 GMT
->>>>>>> 1c5e1d6a
+      - Mon, 22 Apr 2019 23:30:16 GMT
       Server:
       - Server
       X-Amz-Crc32:
       - "2745614147"
       X-Amzn-Requestid:
-<<<<<<< HEAD
-      - CT0LVQ4AFGLHHATAOUGEHEVPNFVV4KQNSO5AEMVJF66Q9ASUAAJG
-=======
-      - C6IP74I3CHOCMDVK9EGVK64AUNVV4KQNSO5AEMVJF66Q9ASUAAJG
->>>>>>> 1c5e1d6a
+      - QR53VJRVMJU66JPUJF233FV7CBVV4KQNSO5AEMVJF66Q9ASUAAJG
     status: 200 OK
     code: 200
     duration: ""