--- conflicted
+++ resolved
@@ -14,11 +14,7 @@
       User-Agent:
       - aws-sdk-go/1.16.23 (go1.12; linux; amd64)
       X-Amz-Date:
-<<<<<<< HEAD
-      - 20190417T114117Z
-=======
-      - 20190416T125018Z
->>>>>>> fec710a6
+      - 20190417T193907Z
       X-Amz-Target:
       - DynamoDB_20120810.PutItem
     url: https://dynamodb.us-east-2.amazonaws.com/
@@ -33,21 +29,13 @@
       Content-Type:
       - application/x-amz-json-1.0
       Date:
-<<<<<<< HEAD
-      - Wed, 17 Apr 2019 11:41:17 GMT
-=======
-      - Tue, 16 Apr 2019 12:50:18 GMT
->>>>>>> fec710a6
+      - Wed, 17 Apr 2019 19:39:07 GMT
       Server:
       - Server
       X-Amz-Crc32:
       - "2745614147"
       X-Amzn-Requestid:
-<<<<<<< HEAD
-      - FKJ8GGIHJAQD2NLEFGI3K5LM2VVV4KQNSO5AEMVJF66Q9ASUAAJG
-=======
-      - SRP3DAU9GTJ2REFMC0Q6330HMJVV4KQNSO5AEMVJF66Q9ASUAAJG
->>>>>>> fec710a6
+      - 7Q85MU07JRCS7M2D005GQVFD63VV4KQNSO5AEMVJF66Q9ASUAAJG
     status: 200 OK
     code: 200
     duration: ""
@@ -64,11 +52,7 @@
       User-Agent:
       - aws-sdk-go/1.16.23 (go1.12; linux; amd64)
       X-Amz-Date:
-<<<<<<< HEAD
-      - 20190417T114117Z
-=======
-      - 20190416T125018Z
->>>>>>> fec710a6
+      - 20190417T193907Z
       X-Amz-Target:
       - DynamoDB_20120810.GetItem
     url: https://dynamodb.us-east-2.amazonaws.com/
@@ -83,21 +67,13 @@
       Content-Type:
       - application/x-amz-json-1.0
       Date:
-<<<<<<< HEAD
-      - Wed, 17 Apr 2019 11:41:17 GMT
-=======
-      - Tue, 16 Apr 2019 12:50:18 GMT
->>>>>>> fec710a6
+      - Wed, 17 Apr 2019 19:39:07 GMT
       Server:
       - Server
       X-Amz-Crc32:
       - "390688631"
       X-Amzn-Requestid:
-<<<<<<< HEAD
-      - HIB47P0F8OQ1DOBT2977ONOLKBVV4KQNSO5AEMVJF66Q9ASUAAJG
-=======
-      - M2UH80R9RP7SP6K0P1JUFVMJ9FVV4KQNSO5AEMVJF66Q9ASUAAJG
->>>>>>> fec710a6
+      - 5TM667GV5UAD1OIEUVBA0ADTD7VV4KQNSO5AEMVJF66Q9ASUAAJG
     status: 200 OK
     code: 200
     duration: ""
@@ -114,11 +90,7 @@
       User-Agent:
       - aws-sdk-go/1.16.23 (go1.12; linux; amd64)
       X-Amz-Date:
-<<<<<<< HEAD
-      - 20190417T114117Z
-=======
-      - 20190416T125018Z
->>>>>>> fec710a6
+      - 20190417T193907Z
       X-Amz-Target:
       - DynamoDB_20120810.PutItem
     url: https://dynamodb.us-east-2.amazonaws.com/
@@ -133,21 +105,13 @@
       Content-Type:
       - application/x-amz-json-1.0
       Date:
-<<<<<<< HEAD
-      - Wed, 17 Apr 2019 11:41:17 GMT
-=======
-      - Tue, 16 Apr 2019 12:50:18 GMT
->>>>>>> fec710a6
+      - Wed, 17 Apr 2019 19:39:07 GMT
       Server:
       - Server
       X-Amz-Crc32:
       - "2745614147"
       X-Amzn-Requestid:
-<<<<<<< HEAD
-      - DQMPH8ADLIKM7QPNAQEUM7SQ7NVV4KQNSO5AEMVJF66Q9ASUAAJG
-=======
-      - QCDTF0D8P2V725HK6P861PTQBVVV4KQNSO5AEMVJF66Q9ASUAAJG
->>>>>>> fec710a6
+      - H03R3C32UQDVD1VCCJ8M6UV897VV4KQNSO5AEMVJF66Q9ASUAAJG
     status: 200 OK
     code: 200
     duration: ""
@@ -164,11 +128,7 @@
       User-Agent:
       - aws-sdk-go/1.16.23 (go1.12; linux; amd64)
       X-Amz-Date:
-<<<<<<< HEAD
-      - 20190417T114117Z
-=======
-      - 20190416T125018Z
->>>>>>> fec710a6
+      - 20190417T193908Z
       X-Amz-Target:
       - DynamoDB_20120810.GetItem
     url: https://dynamodb.us-east-2.amazonaws.com/
@@ -183,21 +143,13 @@
       Content-Type:
       - application/x-amz-json-1.0
       Date:
-<<<<<<< HEAD
-      - Wed, 17 Apr 2019 11:41:17 GMT
-=======
-      - Tue, 16 Apr 2019 12:50:18 GMT
->>>>>>> fec710a6
+      - Wed, 17 Apr 2019 19:39:07 GMT
       Server:
       - Server
       X-Amz-Crc32:
       - "3322650091"
       X-Amzn-Requestid:
-<<<<<<< HEAD
-      - GCB3HG4QSVOP5EB0TGIGQG4EFVVV4KQNSO5AEMVJF66Q9ASUAAJG
-=======
-      - GKGHEROOJLU7AAVS2FULL387EBVV4KQNSO5AEMVJF66Q9ASUAAJG
->>>>>>> fec710a6
+      - EO3FJI69D1M7LC0300L06J4QDBVV4KQNSO5AEMVJF66Q9ASUAAJG
     status: 200 OK
     code: 200
     duration: ""
@@ -214,11 +166,7 @@
       User-Agent:
       - aws-sdk-go/1.16.23 (go1.12; linux; amd64)
       X-Amz-Date:
-<<<<<<< HEAD
-      - 20190417T114117Z
-=======
-      - 20190416T125018Z
->>>>>>> fec710a6
+      - 20190417T193908Z
       X-Amz-Target:
       - DynamoDB_20120810.PutItem
     url: https://dynamodb.us-east-2.amazonaws.com/
@@ -233,21 +181,13 @@
       Content-Type:
       - application/x-amz-json-1.0
       Date:
-<<<<<<< HEAD
-      - Wed, 17 Apr 2019 11:41:17 GMT
-=======
-      - Tue, 16 Apr 2019 12:50:18 GMT
->>>>>>> fec710a6
+      - Wed, 17 Apr 2019 19:39:07 GMT
       Server:
       - Server
       X-Amz-Crc32:
       - "2745614147"
       X-Amzn-Requestid:
-<<<<<<< HEAD
-      - E1UG363FPLLS2GJ89RG4LP8CABVV4KQNSO5AEMVJF66Q9ASUAAJG
-=======
-      - ET2K3SAQFOV3GTHIFUC17RMQMVVV4KQNSO5AEMVJF66Q9ASUAAJG
->>>>>>> fec710a6
+      - NUGR6VFJSQIG264F65NI43TOKBVV4KQNSO5AEMVJF66Q9ASUAAJG
     status: 200 OK
     code: 200
     duration: ""
@@ -264,11 +204,7 @@
       User-Agent:
       - aws-sdk-go/1.16.23 (go1.12; linux; amd64)
       X-Amz-Date:
-<<<<<<< HEAD
-      - 20190417T114117Z
-=======
-      - 20190416T125018Z
->>>>>>> fec710a6
+      - 20190417T193908Z
       X-Amz-Target:
       - DynamoDB_20120810.GetItem
     url: https://dynamodb.us-east-2.amazonaws.com/
@@ -283,21 +219,13 @@
       Content-Type:
       - application/x-amz-json-1.0
       Date:
-<<<<<<< HEAD
-      - Wed, 17 Apr 2019 11:41:17 GMT
-=======
-      - Tue, 16 Apr 2019 12:50:18 GMT
->>>>>>> fec710a6
+      - Wed, 17 Apr 2019 19:39:07 GMT
       Server:
       - Server
       X-Amz-Crc32:
       - "3518719518"
       X-Amzn-Requestid:
-<<<<<<< HEAD
-      - 65QJIMO7AJN4T3H1DUSPOSSM0NVV4KQNSO5AEMVJF66Q9ASUAAJG
-=======
-      - SJNGDU55822IVAOG5GRI0KB82NVV4KQNSO5AEMVJF66Q9ASUAAJG
->>>>>>> fec710a6
+      - Q7MTN2H829G577RR88PA59BFVNVV4KQNSO5AEMVJF66Q9ASUAAJG
     status: 200 OK
     code: 200
     duration: ""
@@ -314,11 +242,7 @@
       User-Agent:
       - aws-sdk-go/1.16.23 (go1.12; linux; amd64)
       X-Amz-Date:
-<<<<<<< HEAD
-      - 20190417T114117Z
-=======
-      - 20190416T125018Z
->>>>>>> fec710a6
+      - 20190417T193908Z
       X-Amz-Target:
       - DynamoDB_20120810.PutItem
     url: https://dynamodb.us-east-2.amazonaws.com/
@@ -333,21 +257,13 @@
       Content-Type:
       - application/x-amz-json-1.0
       Date:
-<<<<<<< HEAD
-      - Wed, 17 Apr 2019 11:41:17 GMT
-=======
-      - Tue, 16 Apr 2019 12:50:18 GMT
->>>>>>> fec710a6
+      - Wed, 17 Apr 2019 19:39:08 GMT
       Server:
       - Server
       X-Amz-Crc32:
       - "2745614147"
       X-Amzn-Requestid:
-<<<<<<< HEAD
-      - T2414CSGC5QUPABHOKMD3AFPSFVV4KQNSO5AEMVJF66Q9ASUAAJG
-=======
-      - 9NKKEBALR6QSLIA65SRTM3DC5VVV4KQNSO5AEMVJF66Q9ASUAAJG
->>>>>>> fec710a6
+      - QS25KEI0LIUVFAB10I5RD7AHT7VV4KQNSO5AEMVJF66Q9ASUAAJG
     status: 200 OK
     code: 200
     duration: ""
@@ -364,11 +280,7 @@
       User-Agent:
       - aws-sdk-go/1.16.23 (go1.12; linux; amd64)
       X-Amz-Date:
-<<<<<<< HEAD
-      - 20190417T114117Z
-=======
-      - 20190416T125018Z
->>>>>>> fec710a6
+      - 20190417T193908Z
       X-Amz-Target:
       - DynamoDB_20120810.PutItem
     url: https://dynamodb.us-east-2.amazonaws.com/
@@ -384,21 +296,13 @@
       Content-Type:
       - application/x-amz-json-1.0
       Date:
-<<<<<<< HEAD
-      - Wed, 17 Apr 2019 11:41:17 GMT
-=======
-      - Tue, 16 Apr 2019 12:50:18 GMT
->>>>>>> fec710a6
+      - Wed, 17 Apr 2019 19:39:08 GMT
       Server:
       - Server
       X-Amz-Crc32:
       - "396270901"
       X-Amzn-Requestid:
-<<<<<<< HEAD
-      - 3OTCUQ0OPSC0KQBQF19NJL13CNVV4KQNSO5AEMVJF66Q9ASUAAJG
-=======
-      - 11PE2F55K77CHVG794LK2VREB7VV4KQNSO5AEMVJF66Q9ASUAAJG
->>>>>>> fec710a6
+      - UELVKSAI2D86NL6LEJ9QUVH8ARVV4KQNSO5AEMVJF66Q9ASUAAJG
     status: 400 Bad Request
     code: 400
     duration: ""