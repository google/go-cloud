--- conflicted
+++ resolved
@@ -14,11 +14,7 @@
       User-Agent:
       - aws-sdk-go/1.16.23 (go1.12; linux; amd64)
       X-Amz-Date:
-<<<<<<< HEAD
-      - 20190417T114118Z
-=======
-      - 20190416T125019Z
->>>>>>> fec710a6
+      - 20190417T193908Z
       X-Amz-Target:
       - DynamoDB_20120810.PutItem
     url: https://dynamodb.us-east-2.amazonaws.com/
@@ -33,21 +29,13 @@
       Content-Type:
       - application/x-amz-json-1.0
       Date:
-<<<<<<< HEAD
-      - Wed, 17 Apr 2019 11:41:17 GMT
-=======
-      - Tue, 16 Apr 2019 12:50:18 GMT
->>>>>>> fec710a6
-      Server:
-      - Server
-      X-Amz-Crc32:
-      - "2745614147"
-      X-Amzn-Requestid:
-<<<<<<< HEAD
-      - 5QEBNV11IVBKLBHQ7GGGFJF8KNVV4KQNSO5AEMVJF66Q9ASUAAJG
-=======
-      - J5O9RQ3MA2CCQ525NJC6PN7TR7VV4KQNSO5AEMVJF66Q9ASUAAJG
->>>>>>> fec710a6
+      - Wed, 17 Apr 2019 19:39:08 GMT
+      Server:
+      - Server
+      X-Amz-Crc32:
+      - "2745614147"
+      X-Amzn-Requestid:
+      - EEBM0I1LSBHLF4MS2399ASH8NFVV4KQNSO5AEMVJF66Q9ASUAAJG
     status: 200 OK
     code: 200
     duration: ""
@@ -64,11 +52,7 @@
       User-Agent:
       - aws-sdk-go/1.16.23 (go1.12; linux; amd64)
       X-Amz-Date:
-<<<<<<< HEAD
-      - 20190417T114118Z
-=======
-      - 20190416T125019Z
->>>>>>> fec710a6
+      - 20190417T193908Z
       X-Amz-Target:
       - DynamoDB_20120810.DeleteItem
     url: https://dynamodb.us-east-2.amazonaws.com/
@@ -83,21 +67,13 @@
       Content-Type:
       - application/x-amz-json-1.0
       Date:
-<<<<<<< HEAD
-      - Wed, 17 Apr 2019 11:41:17 GMT
-=======
-      - Tue, 16 Apr 2019 12:50:18 GMT
->>>>>>> fec710a6
-      Server:
-      - Server
-      X-Amz-Crc32:
-      - "2745614147"
-      X-Amzn-Requestid:
-<<<<<<< HEAD
-      - QANDBV0BJCTBO920N3DQ0P8DS3VV4KQNSO5AEMVJF66Q9ASUAAJG
-=======
-      - LKC9PGITHI53RNK9QDESU99THRVV4KQNSO5AEMVJF66Q9ASUAAJG
->>>>>>> fec710a6
+      - Wed, 17 Apr 2019 19:39:08 GMT
+      Server:
+      - Server
+      X-Amz-Crc32:
+      - "2745614147"
+      X-Amzn-Requestid:
+      - NIQ9NB6UBP95K62G73P9C5MARRVV4KQNSO5AEMVJF66Q9ASUAAJG
     status: 200 OK
     code: 200
     duration: ""
@@ -114,11 +90,7 @@
       User-Agent:
       - aws-sdk-go/1.16.23 (go1.12; linux; amd64)
       X-Amz-Date:
-<<<<<<< HEAD
-      - 20190417T114118Z
-=======
-      - 20190416T125019Z
->>>>>>> fec710a6
+      - 20190417T193908Z
       X-Amz-Target:
       - DynamoDB_20120810.GetItem
     url: https://dynamodb.us-east-2.amazonaws.com/
@@ -133,21 +105,13 @@
       Content-Type:
       - application/x-amz-json-1.0
       Date:
-<<<<<<< HEAD
-      - Wed, 17 Apr 2019 11:41:17 GMT
-=======
-      - Tue, 16 Apr 2019 12:50:19 GMT
->>>>>>> fec710a6
-      Server:
-      - Server
-      X-Amz-Crc32:
-      - "2745614147"
-      X-Amzn-Requestid:
-<<<<<<< HEAD
-      - 8UIJ518QAJ2LA39LEUA7A5OJK7VV4KQNSO5AEMVJF66Q9ASUAAJG
-=======
-      - KUJ4EH5FI7RQNIC9CJS476SMCRVV4KQNSO5AEMVJF66Q9ASUAAJG
->>>>>>> fec710a6
+      - Wed, 17 Apr 2019 19:39:08 GMT
+      Server:
+      - Server
+      X-Amz-Crc32:
+      - "2745614147"
+      X-Amzn-Requestid:
+      - KMCCSLAS8LEEA35MOS7E5T1QI3VV4KQNSO5AEMVJF66Q9ASUAAJG
     status: 200 OK
     code: 200
     duration: ""
@@ -164,11 +128,7 @@
       User-Agent:
       - aws-sdk-go/1.16.23 (go1.12; linux; amd64)
       X-Amz-Date:
-<<<<<<< HEAD
-      - 20190417T114118Z
-=======
-      - 20190416T125019Z
->>>>>>> fec710a6
+      - 20190417T193908Z
       X-Amz-Target:
       - DynamoDB_20120810.DeleteItem
     url: https://dynamodb.us-east-2.amazonaws.com/
@@ -183,21 +143,13 @@
       Content-Type:
       - application/x-amz-json-1.0
       Date:
-<<<<<<< HEAD
-      - Wed, 17 Apr 2019 11:41:17 GMT
-=======
-      - Tue, 16 Apr 2019 12:50:19 GMT
->>>>>>> fec710a6
-      Server:
-      - Server
-      X-Amz-Crc32:
-      - "2745614147"
-      X-Amzn-Requestid:
-<<<<<<< HEAD
-      - SDEU1V9MBJ4D8Q5G2JOQO4OHE3VV4KQNSO5AEMVJF66Q9ASUAAJG
-=======
-      - M2JNU1NOIQU3881NLHCJF08JHBVV4KQNSO5AEMVJF66Q9ASUAAJG
->>>>>>> fec710a6
+      - Wed, 17 Apr 2019 19:39:08 GMT
+      Server:
+      - Server
+      X-Amz-Crc32:
+      - "2745614147"
+      X-Amzn-Requestid:
+      - FHIVDRTOFLR35P03FV1UMF1GF7VV4KQNSO5AEMVJF66Q9ASUAAJG
     status: 200 OK
     code: 200
     duration: ""
@@ -214,11 +166,7 @@
       User-Agent:
       - aws-sdk-go/1.16.23 (go1.12; linux; amd64)
       X-Amz-Date:
-<<<<<<< HEAD
-      - 20190417T114118Z
-=======
-      - 20190416T125019Z
->>>>>>> fec710a6
+      - 20190417T193908Z
       X-Amz-Target:
       - DynamoDB_20120810.PutItem
     url: https://dynamodb.us-east-2.amazonaws.com/
@@ -233,21 +181,13 @@
       Content-Type:
       - application/x-amz-json-1.0
       Date:
-<<<<<<< HEAD
-      - Wed, 17 Apr 2019 11:41:17 GMT
-=======
-      - Tue, 16 Apr 2019 12:50:19 GMT
->>>>>>> fec710a6
-      Server:
-      - Server
-      X-Amz-Crc32:
-      - "2745614147"
-      X-Amzn-Requestid:
-<<<<<<< HEAD
-      - VSEINSF89L5SC1EOKG48PUHM0VVV4KQNSO5AEMVJF66Q9ASUAAJG
-=======
-      - 83R42DQ2V7414DA6RL1GOFGTSRVV4KQNSO5AEMVJF66Q9ASUAAJG
->>>>>>> fec710a6
+      - Wed, 17 Apr 2019 19:39:08 GMT
+      Server:
+      - Server
+      X-Amz-Crc32:
+      - "2745614147"
+      X-Amzn-Requestid:
+      - HPSP1OOH954PM2Q97V7HEFV9INVV4KQNSO5AEMVJF66Q9ASUAAJG
     status: 200 OK
     code: 200
     duration: ""
@@ -264,11 +204,7 @@
       User-Agent:
       - aws-sdk-go/1.16.23 (go1.12; linux; amd64)
       X-Amz-Date:
-<<<<<<< HEAD
-      - 20190417T114118Z
-=======
-      - 20190416T125019Z
->>>>>>> fec710a6
+      - 20190417T193908Z
       X-Amz-Target:
       - DynamoDB_20120810.GetItem
     url: https://dynamodb.us-east-2.amazonaws.com/
@@ -283,21 +219,13 @@
       Content-Type:
       - application/x-amz-json-1.0
       Date:
-<<<<<<< HEAD
-      - Wed, 17 Apr 2019 11:41:18 GMT
-=======
-      - Tue, 16 Apr 2019 12:50:19 GMT
->>>>>>> fec710a6
+      - Wed, 17 Apr 2019 19:39:08 GMT
       Server:
       - Server
       X-Amz-Crc32:
       - "503600574"
       X-Amzn-Requestid:
-<<<<<<< HEAD
-      - AA5QGT65PHO9UDKP30A8DHJI67VV4KQNSO5AEMVJF66Q9ASUAAJG
-=======
-      - T0H3HCR23DEE7LSKS091FVIBTNVV4KQNSO5AEMVJF66Q9ASUAAJG
->>>>>>> fec710a6
+      - UCJV44LJDP846KUQDISJAQI1CFVV4KQNSO5AEMVJF66Q9ASUAAJG
     status: 200 OK
     code: 200
     duration: ""
@@ -314,11 +242,7 @@
       User-Agent:
       - aws-sdk-go/1.16.23 (go1.12; linux; amd64)
       X-Amz-Date:
-<<<<<<< HEAD
-      - 20190417T114118Z
-=======
-      - 20190416T125019Z
->>>>>>> fec710a6
+      - 20190417T193908Z
       X-Amz-Target:
       - DynamoDB_20120810.PutItem
     url: https://dynamodb.us-east-2.amazonaws.com/
@@ -333,21 +257,13 @@
       Content-Type:
       - application/x-amz-json-1.0
       Date:
-<<<<<<< HEAD
-      - Wed, 17 Apr 2019 11:41:18 GMT
-=======
-      - Tue, 16 Apr 2019 12:50:19 GMT
->>>>>>> fec710a6
-      Server:
-      - Server
-      X-Amz-Crc32:
-      - "2745614147"
-      X-Amzn-Requestid:
-<<<<<<< HEAD
-      - EU7KQ0FQ89G14NNTIA5ELI80VFVV4KQNSO5AEMVJF66Q9ASUAAJG
-=======
-      - F2BA12EFTGPD0MUHDIQNHPIHNFVV4KQNSO5AEMVJF66Q9ASUAAJG
->>>>>>> fec710a6
+      - Wed, 17 Apr 2019 19:39:08 GMT
+      Server:
+      - Server
+      X-Amz-Crc32:
+      - "2745614147"
+      X-Amzn-Requestid:
+      - JHODTF1N0UMSVMJIIGDLQ4R4TNVV4KQNSO5AEMVJF66Q9ASUAAJG
     status: 200 OK
     code: 200
     duration: ""
@@ -364,11 +280,7 @@
       User-Agent:
       - aws-sdk-go/1.16.23 (go1.12; linux; amd64)
       X-Amz-Date:
-<<<<<<< HEAD
-      - 20190417T114118Z
-=======
-      - 20190416T125019Z
->>>>>>> fec710a6
+      - 20190417T193908Z
       X-Amz-Target:
       - DynamoDB_20120810.DeleteItem
     url: https://dynamodb.us-east-2.amazonaws.com/
@@ -384,21 +296,13 @@
       Content-Type:
       - application/x-amz-json-1.0
       Date:
-<<<<<<< HEAD
-      - Wed, 17 Apr 2019 11:41:18 GMT
-=======
-      - Tue, 16 Apr 2019 12:50:19 GMT
->>>>>>> fec710a6
+      - Wed, 17 Apr 2019 19:39:08 GMT
       Server:
       - Server
       X-Amz-Crc32:
       - "396270901"
       X-Amzn-Requestid:
-<<<<<<< HEAD
-      - 91M9BFDBVR215GC74MFIQ0826JVV4KQNSO5AEMVJF66Q9ASUAAJG
-=======
-      - AVHS23KDJDB38F24R8KLBUB33BVV4KQNSO5AEMVJF66Q9ASUAAJG
->>>>>>> fec710a6
+      - ASPSBUM6SRS33G5JRDM0CA8PDFVV4KQNSO5AEMVJF66Q9ASUAAJG
     status: 400 Bad Request
     code: 400
     duration: ""