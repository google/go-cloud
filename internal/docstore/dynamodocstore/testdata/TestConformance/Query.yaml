---
version: 1
interactions:
- request:
    body: '{"TableName":"docstore-test"}'
    form: {}
    headers:
      Accept-Encoding:
      - identity
      Content-Length:
      - "29"
      Content-Type:
      - application/x-amz-json-1.0
      User-Agent:
      - aws-sdk-go/1.16.23 (go1.12; linux; amd64)
      X-Amz-Date:
<<<<<<< HEAD
      - 20190417T114119Z
=======
      - 20190416T125020Z
>>>>>>> fec710a6
      X-Amz-Target:
      - DynamoDB_20120810.Scan
    url: https://dynamodb.us-east-2.amazonaws.com/
    method: POST
  response:
    body: '{"Count":7,"Items":[{"_id":{"S":"testPut1"},"b":{"BOOL":false},"_kind":{"S":"put"},"DocstoreRevision":{"S":"6694d2c4-22ac-4208-a007-2939487f6999"}},{"_id":{"S":"testData"},"val":{"B":"AAEC"},"_kind":{"S":"data"},"DocstoreRevision":{"S":"ee294b39-f32b-4c78-a2ba-64f84ab43ca0"}},{"_id":{"S":"testRevisionField"},"s":{"S":"c"},"_kind":{"S":"revisionField"},"DocstoreRevision":{"S":"067d89bc-7f01-41f5-b398-1659a44ff17a"}},{"_id":{"S":"testDelete"},"_kind":{"S":"delete"},"DocstoreRevision":{"S":"29b0223b-eea5-44f7-8391-f445d15afd42"},"x":{"S":"y"}},{"s":{"S":"a
      string"},"_kind":{"S":"get"},"f":{"N":"32.3"},"i":{"N":"95"},"_id":{"S":"testGet1"},"m":{"M":{"a":{"S":"one"},"b":{"S":"two"}}},"DocstoreRevision":{"S":"172ed857-94bb-458b-8c3b-525da1786f9f"}},{"_id":{"S":"testReplace"},"s":{"S":"b"},"_kind":{"S":"replace"},"DocstoreRevision":{"S":"6325253f-ec73-4dd7-a9e2-8bf921119c16"}},{"a":{"S":"X"},"_id":{"S":"testUpdate"},"c":{"S":"C"},"_kind":{"S":"update"},"DocstoreRevision":{"S":"8d019192-c242-44e2-8afc-cae3a61fb586"}}],"ScannedCount":7}'
    headers:
      Connection:
      - keep-alive
      Content-Length:
      - "1043"
      Content-Type:
      - application/x-amz-json-1.0
      Date:
<<<<<<< HEAD
      - Wed, 17 Apr 2019 11:41:18 GMT
=======
      - Tue, 16 Apr 2019 12:50:20 GMT
>>>>>>> fec710a6
      Server:
      - Server
      X-Amz-Crc32:
      - "1049590557"
      X-Amzn-Requestid:
<<<<<<< HEAD
      - 9HO03NMCR3495GNDQ2738R3GLRVV4KQNSO5AEMVJF66Q9ASUAAJG
=======
      - 93FR0KK6DVR9ICOG4TSI9CC43FVV4KQNSO5AEMVJF66Q9ASUAAJG
>>>>>>> fec710a6
    status: 200 OK
    code: 200
    duration: ""
- request:
    body: '{"TableName":"docstore-test"}'
    form: {}
    headers:
      Accept-Encoding:
      - identity
      Content-Length:
      - "29"
      Content-Type:
      - application/x-amz-json-1.0
      User-Agent:
      - aws-sdk-go/1.16.23 (go1.12; linux; amd64)
      X-Amz-Date:
<<<<<<< HEAD
      - 20190417T114119Z
=======
      - 20190416T125020Z
>>>>>>> fec710a6
      X-Amz-Target:
      - DynamoDB_20120810.Scan
    url: https://dynamodb.us-east-2.amazonaws.com/
    method: POST
  response:
    body: '{"Count":7,"Items":[{"_id":{"S":"testPut1"},"b":{"BOOL":false},"_kind":{"S":"put"},"DocstoreRevision":{"S":"6694d2c4-22ac-4208-a007-2939487f6999"}},{"_id":{"S":"testData"},"val":{"B":"AAEC"},"_kind":{"S":"data"},"DocstoreRevision":{"S":"ee294b39-f32b-4c78-a2ba-64f84ab43ca0"}},{"_id":{"S":"testRevisionField"},"s":{"S":"c"},"_kind":{"S":"revisionField"},"DocstoreRevision":{"S":"067d89bc-7f01-41f5-b398-1659a44ff17a"}},{"_id":{"S":"testDelete"},"_kind":{"S":"delete"},"DocstoreRevision":{"S":"29b0223b-eea5-44f7-8391-f445d15afd42"},"x":{"S":"y"}},{"s":{"S":"a
      string"},"_kind":{"S":"get"},"f":{"N":"32.3"},"i":{"N":"95"},"_id":{"S":"testGet1"},"m":{"M":{"a":{"S":"one"},"b":{"S":"two"}}},"DocstoreRevision":{"S":"172ed857-94bb-458b-8c3b-525da1786f9f"}},{"_id":{"S":"testReplace"},"s":{"S":"b"},"_kind":{"S":"replace"},"DocstoreRevision":{"S":"6325253f-ec73-4dd7-a9e2-8bf921119c16"}},{"a":{"S":"X"},"_id":{"S":"testUpdate"},"c":{"S":"C"},"_kind":{"S":"update"},"DocstoreRevision":{"S":"8d019192-c242-44e2-8afc-cae3a61fb586"}}],"ScannedCount":7}'
    headers:
      Connection:
      - keep-alive
      Content-Length:
      - "1043"
      Content-Type:
      - application/x-amz-json-1.0
      Date:
<<<<<<< HEAD
      - Wed, 17 Apr 2019 11:41:18 GMT
=======
      - Tue, 16 Apr 2019 12:50:20 GMT
>>>>>>> fec710a6
      Server:
      - Server
      X-Amz-Crc32:
      - "1049590557"
      X-Amzn-Requestid:
<<<<<<< HEAD
      - RTL8H73IN842KG05SL1QGA0HKNVV4KQNSO5AEMVJF66Q9ASUAAJG
=======
      - JRHST8M0V3T99IVR0IIB7AIUARVV4KQNSO5AEMVJF66Q9ASUAAJG
>>>>>>> fec710a6
    status: 200 OK
    code: 200
    duration: ""
- request:
    body: '{"ConditionExpression":"#0 = :0","ExpressionAttributeNames":{"#0":"DocstoreRevision"},"ExpressionAttributeValues":{":0":{"S":"6694d2c4-22ac-4208-a007-2939487f6999"}},"Key":{"_id":{"S":"testPut1"},"_kind":{"S":"put"}},"TableName":"docstore-test"}'
    form: {}
    headers:
      Accept-Encoding:
      - identity
      Content-Length:
      - "245"
      Content-Type:
      - application/x-amz-json-1.0
      User-Agent:
      - aws-sdk-go/1.16.23 (go1.12; linux; amd64)
      X-Amz-Date:
<<<<<<< HEAD
      - 20190417T114119Z
=======
      - 20190416T125020Z
>>>>>>> fec710a6
      X-Amz-Target:
      - DynamoDB_20120810.DeleteItem
    url: https://dynamodb.us-east-2.amazonaws.com/
    method: POST
  response:
    body: '{}'
    headers:
      Connection:
      - keep-alive
      Content-Length:
      - "2"
      Content-Type:
      - application/x-amz-json-1.0
      Date:
<<<<<<< HEAD
      - Wed, 17 Apr 2019 11:41:19 GMT
=======
      - Tue, 16 Apr 2019 12:50:20 GMT
>>>>>>> fec710a6
      Server:
      - Server
      X-Amz-Crc32:
      - "2745614147"
      X-Amzn-Requestid:
<<<<<<< HEAD
      - 30P5UNJD55QK3MGK72UEDEESLRVV4KQNSO5AEMVJF66Q9ASUAAJG
=======
      - JD6D3KIHF2GE6JRK36K06LFRGBVV4KQNSO5AEMVJF66Q9ASUAAJG
>>>>>>> fec710a6
    status: 200 OK
    code: 200
    duration: ""
- request:
    body: '{"ConditionExpression":"#0 = :0","ExpressionAttributeNames":{"#0":"DocstoreRevision"},"ExpressionAttributeValues":{":0":{"S":"ee294b39-f32b-4c78-a2ba-64f84ab43ca0"}},"Key":{"_id":{"S":"testData"},"_kind":{"S":"data"}},"TableName":"docstore-test"}'
    form: {}
    headers:
      Accept-Encoding:
      - identity
      Content-Length:
      - "246"
      Content-Type:
      - application/x-amz-json-1.0
      User-Agent:
      - aws-sdk-go/1.16.23 (go1.12; linux; amd64)
      X-Amz-Date:
<<<<<<< HEAD
      - 20190417T114119Z
=======
      - 20190416T125020Z
>>>>>>> fec710a6
      X-Amz-Target:
      - DynamoDB_20120810.DeleteItem
    url: https://dynamodb.us-east-2.amazonaws.com/
    method: POST
  response:
    body: '{}'
    headers:
      Connection:
      - keep-alive
      Content-Length:
      - "2"
      Content-Type:
      - application/x-amz-json-1.0
      Date:
<<<<<<< HEAD
      - Wed, 17 Apr 2019 11:41:19 GMT
=======
      - Tue, 16 Apr 2019 12:50:20 GMT
>>>>>>> fec710a6
      Server:
      - Server
      X-Amz-Crc32:
      - "2745614147"
      X-Amzn-Requestid:
<<<<<<< HEAD
      - C5368B1G0NHJ7E19OFE5RRA2KRVV4KQNSO5AEMVJF66Q9ASUAAJG
=======
      - 3V5356PF7KDAN0MRBG49TU9HHVVV4KQNSO5AEMVJF66Q9ASUAAJG
>>>>>>> fec710a6
    status: 200 OK
    code: 200
    duration: ""
- request:
    body: '{"ConditionExpression":"#0 = :0","ExpressionAttributeNames":{"#0":"DocstoreRevision"},"ExpressionAttributeValues":{":0":{"S":"067d89bc-7f01-41f5-b398-1659a44ff17a"}},"Key":{"_id":{"S":"testRevisionField"},"_kind":{"S":"revisionField"}},"TableName":"docstore-test"}'
    form: {}
    headers:
      Accept-Encoding:
      - identity
      Content-Length:
      - "264"
      Content-Type:
      - application/x-amz-json-1.0
      User-Agent:
      - aws-sdk-go/1.16.23 (go1.12; linux; amd64)
      X-Amz-Date:
<<<<<<< HEAD
      - 20190417T114119Z
=======
      - 20190416T125020Z
>>>>>>> fec710a6
      X-Amz-Target:
      - DynamoDB_20120810.DeleteItem
    url: https://dynamodb.us-east-2.amazonaws.com/
    method: POST
  response:
    body: '{}'
    headers:
      Connection:
      - keep-alive
      Content-Length:
      - "2"
      Content-Type:
      - application/x-amz-json-1.0
      Date:
<<<<<<< HEAD
      - Wed, 17 Apr 2019 11:41:19 GMT
=======
      - Tue, 16 Apr 2019 12:50:20 GMT
>>>>>>> fec710a6
      Server:
      - Server
      X-Amz-Crc32:
      - "2745614147"
      X-Amzn-Requestid:
<<<<<<< HEAD
      - LT7SR1JOCFR2U9OII5MN8KVGDRVV4KQNSO5AEMVJF66Q9ASUAAJG
=======
      - V3CBU7QF02SDFMGE5GK8BALV4FVV4KQNSO5AEMVJF66Q9ASUAAJG
>>>>>>> fec710a6
    status: 200 OK
    code: 200
    duration: ""
- request:
    body: '{"ConditionExpression":"#0 = :0","ExpressionAttributeNames":{"#0":"DocstoreRevision"},"ExpressionAttributeValues":{":0":{"S":"29b0223b-eea5-44f7-8391-f445d15afd42"}},"Key":{"_id":{"S":"testDelete"},"_kind":{"S":"delete"}},"TableName":"docstore-test"}'
    form: {}
    headers:
      Accept-Encoding:
      - identity
      Content-Length:
      - "250"
      Content-Type:
      - application/x-amz-json-1.0
      User-Agent:
      - aws-sdk-go/1.16.23 (go1.12; linux; amd64)
      X-Amz-Date:
<<<<<<< HEAD
      - 20190417T114119Z
=======
      - 20190416T125020Z
>>>>>>> fec710a6
      X-Amz-Target:
      - DynamoDB_20120810.DeleteItem
    url: https://dynamodb.us-east-2.amazonaws.com/
    method: POST
  response:
    body: '{}'
    headers:
      Connection:
      - keep-alive
      Content-Length:
      - "2"
      Content-Type:
      - application/x-amz-json-1.0
      Date:
<<<<<<< HEAD
      - Wed, 17 Apr 2019 11:41:19 GMT
=======
      - Tue, 16 Apr 2019 12:50:20 GMT
>>>>>>> fec710a6
      Server:
      - Server
      X-Amz-Crc32:
      - "2745614147"
      X-Amzn-Requestid:
<<<<<<< HEAD
      - ANC2FU6N9JPS73MNOBKRTUTIORVV4KQNSO5AEMVJF66Q9ASUAAJG
=======
      - 6MHUHNEHL5M4H6CPL4IRP5QRDJVV4KQNSO5AEMVJF66Q9ASUAAJG
>>>>>>> fec710a6
    status: 200 OK
    code: 200
    duration: ""
- request:
    body: '{"ConditionExpression":"#0 = :0","ExpressionAttributeNames":{"#0":"DocstoreRevision"},"ExpressionAttributeValues":{":0":{"S":"172ed857-94bb-458b-8c3b-525da1786f9f"}},"Key":{"_id":{"S":"testGet1"},"_kind":{"S":"get"}},"TableName":"docstore-test"}'
    form: {}
    headers:
      Accept-Encoding:
      - identity
      Content-Length:
      - "245"
      Content-Type:
      - application/x-amz-json-1.0
      User-Agent:
      - aws-sdk-go/1.16.23 (go1.12; linux; amd64)
      X-Amz-Date:
<<<<<<< HEAD
      - 20190417T114119Z
=======
      - 20190416T125020Z
>>>>>>> fec710a6
      X-Amz-Target:
      - DynamoDB_20120810.DeleteItem
    url: https://dynamodb.us-east-2.amazonaws.com/
    method: POST
  response:
    body: '{}'
    headers:
      Connection:
      - keep-alive
      Content-Length:
      - "2"
      Content-Type:
      - application/x-amz-json-1.0
      Date:
<<<<<<< HEAD
      - Wed, 17 Apr 2019 11:41:19 GMT
=======
      - Tue, 16 Apr 2019 12:50:20 GMT
>>>>>>> fec710a6
      Server:
      - Server
      X-Amz-Crc32:
      - "2745614147"
      X-Amzn-Requestid:
<<<<<<< HEAD
      - F80KEN9A8S2R9G3CISPR4CEMFJVV4KQNSO5AEMVJF66Q9ASUAAJG
=======
      - 1GS8G11HF8K0TFAQRGIUIUJCABVV4KQNSO5AEMVJF66Q9ASUAAJG
>>>>>>> fec710a6
    status: 200 OK
    code: 200
    duration: ""
- request:
    body: '{"ConditionExpression":"#0 = :0","ExpressionAttributeNames":{"#0":"DocstoreRevision"},"ExpressionAttributeValues":{":0":{"S":"6325253f-ec73-4dd7-a9e2-8bf921119c16"}},"Key":{"_id":{"S":"testReplace"},"_kind":{"S":"replace"}},"TableName":"docstore-test"}'
    form: {}
    headers:
      Accept-Encoding:
      - identity
      Content-Length:
      - "252"
      Content-Type:
      - application/x-amz-json-1.0
      User-Agent:
      - aws-sdk-go/1.16.23 (go1.12; linux; amd64)
      X-Amz-Date:
<<<<<<< HEAD
      - 20190417T114119Z
=======
      - 20190416T125020Z
>>>>>>> fec710a6
      X-Amz-Target:
      - DynamoDB_20120810.DeleteItem
    url: https://dynamodb.us-east-2.amazonaws.com/
    method: POST
  response:
    body: '{}'
    headers:
      Connection:
      - keep-alive
      Content-Length:
      - "2"
      Content-Type:
      - application/x-amz-json-1.0
      Date:
<<<<<<< HEAD
      - Wed, 17 Apr 2019 11:41:19 GMT
=======
      - Tue, 16 Apr 2019 12:50:20 GMT
>>>>>>> fec710a6
      Server:
      - Server
      X-Amz-Crc32:
      - "2745614147"
      X-Amzn-Requestid:
<<<<<<< HEAD
      - MC1OU2TR21820TCMK1K2LN4FFNVV4KQNSO5AEMVJF66Q9ASUAAJG
=======
      - 0A467ETFBENAFL4G8OJSVPJKGFVV4KQNSO5AEMVJF66Q9ASUAAJG
>>>>>>> fec710a6
    status: 200 OK
    code: 200
    duration: ""
- request:
    body: '{"ConditionExpression":"#0 = :0","ExpressionAttributeNames":{"#0":"DocstoreRevision"},"ExpressionAttributeValues":{":0":{"S":"8d019192-c242-44e2-8afc-cae3a61fb586"}},"Key":{"_id":{"S":"testUpdate"},"_kind":{"S":"update"}},"TableName":"docstore-test"}'
    form: {}
    headers:
      Accept-Encoding:
      - identity
      Content-Length:
      - "250"
      Content-Type:
      - application/x-amz-json-1.0
      User-Agent:
      - aws-sdk-go/1.16.23 (go1.12; linux; amd64)
      X-Amz-Date:
<<<<<<< HEAD
      - 20190417T114119Z
=======
      - 20190416T125020Z
>>>>>>> fec710a6
      X-Amz-Target:
      - DynamoDB_20120810.DeleteItem
    url: https://dynamodb.us-east-2.amazonaws.com/
    method: POST
  response:
    body: '{}'
    headers:
      Connection:
      - keep-alive
      Content-Length:
      - "2"
      Content-Type:
      - application/x-amz-json-1.0
      Date:
<<<<<<< HEAD
      - Wed, 17 Apr 2019 11:41:19 GMT
=======
      - Tue, 16 Apr 2019 12:50:20 GMT
>>>>>>> fec710a6
      Server:
      - Server
      X-Amz-Crc32:
      - "2745614147"
      X-Amzn-Requestid:
<<<<<<< HEAD
      - TG9MOLVF2KGAO1AT5GLGDNA4L3VV4KQNSO5AEMVJF66Q9ASUAAJG
=======
      - 74I5SELT9FV89474EBKILQ1TVJVV4KQNSO5AEMVJF66Q9ASUAAJG
>>>>>>> fec710a6
    status: 200 OK
    code: 200
    duration: ""
- request:
    body: '{"Item":{"DocstoreRevision":{"S":"c6e6b91c-1fd3-4e89-9043-4179d3af4491"},"_id":{"S":"testQuery1"},"_kind":{"S":"query"},"n":{"N":"-4"},"s":{"S":"foe"}},"TableName":"docstore-test"}'
    form: {}
    headers:
      Accept-Encoding:
      - identity
      Content-Length:
      - "180"
      Content-Type:
      - application/x-amz-json-1.0
      User-Agent:
      - aws-sdk-go/1.16.23 (go1.12; linux; amd64)
      X-Amz-Date:
<<<<<<< HEAD
      - 20190417T114119Z
=======
      - 20190416T125020Z
>>>>>>> fec710a6
      X-Amz-Target:
      - DynamoDB_20120810.PutItem
    url: https://dynamodb.us-east-2.amazonaws.com/
    method: POST
  response:
    body: '{}'
    headers:
      Connection:
      - keep-alive
      Content-Length:
      - "2"
      Content-Type:
      - application/x-amz-json-1.0
      Date:
<<<<<<< HEAD
      - Wed, 17 Apr 2019 11:41:19 GMT
=======
      - Tue, 16 Apr 2019 12:50:20 GMT
>>>>>>> fec710a6
      Server:
      - Server
      X-Amz-Crc32:
      - "2745614147"
      X-Amzn-Requestid:
<<<<<<< HEAD
      - R01Q372AT4Q83A5RUO3N1SPDNJVV4KQNSO5AEMVJF66Q9ASUAAJG
=======
      - QQUV2K2LE5RNMR0DIG64H7TNEFVV4KQNSO5AEMVJF66Q9ASUAAJG
>>>>>>> fec710a6
    status: 200 OK
    code: 200
    duration: ""
- request:
    body: '{"Item":{"DocstoreRevision":{"S":"a369012d-b92d-484f-839d-1734ff571642"},"_id":{"S":"testQuery2"},"_kind":{"S":"query"},"n":{"N":"1"},"s":{"S":"foo"}},"TableName":"docstore-test"}'
    form: {}
    headers:
      Accept-Encoding:
      - identity
      Content-Length:
      - "179"
      Content-Type:
      - application/x-amz-json-1.0
      User-Agent:
      - aws-sdk-go/1.16.23 (go1.12; linux; amd64)
      X-Amz-Date:
<<<<<<< HEAD
      - 20190417T114119Z
=======
      - 20190416T125020Z
>>>>>>> fec710a6
      X-Amz-Target:
      - DynamoDB_20120810.PutItem
    url: https://dynamodb.us-east-2.amazonaws.com/
    method: POST
  response:
    body: '{}'
    headers:
      Connection:
      - keep-alive
      Content-Length:
      - "2"
      Content-Type:
      - application/x-amz-json-1.0
      Date:
<<<<<<< HEAD
      - Wed, 17 Apr 2019 11:41:19 GMT
=======
      - Tue, 16 Apr 2019 12:50:20 GMT
>>>>>>> fec710a6
      Server:
      - Server
      X-Amz-Crc32:
      - "2745614147"
      X-Amzn-Requestid:
<<<<<<< HEAD
      - NI9EAUKC80FFG1J4L9MM72PSDVVV4KQNSO5AEMVJF66Q9ASUAAJG
=======
      - FDBP2J9S52976I7CLLHL1S9IK3VV4KQNSO5AEMVJF66Q9ASUAAJG
>>>>>>> fec710a6
    status: 200 OK
    code: 200
    duration: ""
- request:
    body: '{"Item":{"DocstoreRevision":{"S":"8953bb68-65fc-492b-8c3a-17c9028be991"},"_id":{"S":"testQuery3"},"_kind":{"S":"query"},"n":{"N":"2.5"},"s":{"S":"fog"}},"TableName":"docstore-test"}'
    form: {}
    headers:
      Accept-Encoding:
      - identity
      Content-Length:
      - "181"
      Content-Type:
      - application/x-amz-json-1.0
      User-Agent:
      - aws-sdk-go/1.16.23 (go1.12; linux; amd64)
      X-Amz-Date:
<<<<<<< HEAD
      - 20190417T114119Z
=======
      - 20190416T125020Z
>>>>>>> fec710a6
      X-Amz-Target:
      - DynamoDB_20120810.PutItem
    url: https://dynamodb.us-east-2.amazonaws.com/
    method: POST
  response:
    body: '{}'
    headers:
      Connection:
      - keep-alive
      Content-Length:
      - "2"
      Content-Type:
      - application/x-amz-json-1.0
      Date:
<<<<<<< HEAD
      - Wed, 17 Apr 2019 11:41:19 GMT
=======
      - Tue, 16 Apr 2019 12:50:20 GMT
>>>>>>> fec710a6
      Server:
      - Server
      X-Amz-Crc32:
      - "2745614147"
      X-Amzn-Requestid:
<<<<<<< HEAD
      - URB52DO4HBBIJ44S9OJVBR4N17VV4KQNSO5AEMVJF66Q9ASUAAJG
=======
      - SMTJLODB8IAKDII71CU6J87NF3VV4KQNSO5AEMVJF66Q9ASUAAJG
>>>>>>> fec710a6
    status: 200 OK
    code: 200
    duration: ""
- request:
    body: '{"ExpressionAttributeNames":{"#0":"n","#1":"DocstoreRevision","#2":"_id"},"ExpressionAttributeValues":{":0":{"N":"1"}},"FilterExpression":"#0
      < :0","ProjectionExpression":"#1, #2","TableName":"docstore-test"}'
    form: {}
    headers:
      Accept-Encoding:
      - identity
      Content-Length:
      - "208"
      Content-Type:
      - application/x-amz-json-1.0
      User-Agent:
      - aws-sdk-go/1.16.23 (go1.12; linux; amd64)
      X-Amz-Date:
<<<<<<< HEAD
      - 20190417T114119Z
=======
      - 20190416T125020Z
>>>>>>> fec710a6
      X-Amz-Target:
      - DynamoDB_20120810.Scan
    url: https://dynamodb.us-east-2.amazonaws.com/
    method: POST
  response:
    body: '{"Count":1,"Items":[{"_id":{"S":"testQuery1"},"DocstoreRevision":{"S":"c6e6b91c-1fd3-4e89-9043-4179d3af4491"}}],"ScannedCount":3}'
    headers:
      Connection:
      - keep-alive
      Content-Length:
      - "129"
      Content-Type:
      - application/x-amz-json-1.0
      Date:
<<<<<<< HEAD
      - Wed, 17 Apr 2019 11:41:19 GMT
=======
      - Tue, 16 Apr 2019 12:50:20 GMT
>>>>>>> fec710a6
      Server:
      - Server
      X-Amz-Crc32:
      - "2324535421"
      X-Amzn-Requestid:
<<<<<<< HEAD
      - OQKP0HJPC31P106THNQRAN9DUVVV4KQNSO5AEMVJF66Q9ASUAAJG
=======
      - 1NOB4HB77VKH2J761F5I1E0RURVV4KQNSO5AEMVJF66Q9ASUAAJG
>>>>>>> fec710a6
    status: 200 OK
    code: 200
    duration: ""
- request:
    body: '{"ExpressionAttributeNames":{"#0":"s","#1":"DocstoreRevision","#2":"_id"},"ExpressionAttributeValues":{":0":{"S":"fog"}},"FilterExpression":"#0
      < :0","ProjectionExpression":"#1, #2","TableName":"docstore-test"}'
    form: {}
    headers:
      Accept-Encoding:
      - identity
      Content-Length:
      - "210"
      Content-Type:
      - application/x-amz-json-1.0
      User-Agent:
      - aws-sdk-go/1.16.23 (go1.12; linux; amd64)
      X-Amz-Date:
<<<<<<< HEAD
      - 20190417T114119Z
=======
      - 20190416T125020Z
>>>>>>> fec710a6
      X-Amz-Target:
      - DynamoDB_20120810.Scan
    url: https://dynamodb.us-east-2.amazonaws.com/
    method: POST
  response:
    body: '{"Count":1,"Items":[{"_id":{"S":"testQuery1"},"DocstoreRevision":{"S":"c6e6b91c-1fd3-4e89-9043-4179d3af4491"}}],"ScannedCount":3}'
    headers:
      Connection:
      - keep-alive
      Content-Length:
      - "129"
      Content-Type:
      - application/x-amz-json-1.0
      Date:
<<<<<<< HEAD
      - Wed, 17 Apr 2019 11:41:19 GMT
=======
      - Tue, 16 Apr 2019 12:50:20 GMT
>>>>>>> fec710a6
      Server:
      - Server
      X-Amz-Crc32:
      - "2324535421"
      X-Amzn-Requestid:
<<<<<<< HEAD
      - 14T84IL3V7MOIFQ8KPRTHR295FVV4KQNSO5AEMVJF66Q9ASUAAJG
=======
      - DGSHDJJGH68A1PVKUVE56T33KJVV4KQNSO5AEMVJF66Q9ASUAAJG
>>>>>>> fec710a6
    status: 200 OK
    code: 200
    duration: ""
- request:
    body: '{"ExpressionAttributeNames":{"#0":"n","#1":"DocstoreRevision","#2":"_id"},"ExpressionAttributeValues":{":0":{"N":"1"}},"FilterExpression":"#0
      <= :0","ProjectionExpression":"#1, #2","TableName":"docstore-test"}'
    form: {}
    headers:
      Accept-Encoding:
      - identity
      Content-Length:
      - "209"
      Content-Type:
      - application/x-amz-json-1.0
      User-Agent:
      - aws-sdk-go/1.16.23 (go1.12; linux; amd64)
      X-Amz-Date:
<<<<<<< HEAD
      - 20190417T114119Z
=======
      - 20190416T125020Z
>>>>>>> fec710a6
      X-Amz-Target:
      - DynamoDB_20120810.Scan
    url: https://dynamodb.us-east-2.amazonaws.com/
    method: POST
  response:
    body: '{"Count":2,"Items":[{"_id":{"S":"testQuery1"},"DocstoreRevision":{"S":"c6e6b91c-1fd3-4e89-9043-4179d3af4491"}},{"_id":{"S":"testQuery2"},"DocstoreRevision":{"S":"a369012d-b92d-484f-839d-1734ff571642"}}],"ScannedCount":3}'
    headers:
      Connection:
      - keep-alive
      Content-Length:
      - "220"
      Content-Type:
      - application/x-amz-json-1.0
      Date:
<<<<<<< HEAD
      - Wed, 17 Apr 2019 11:41:19 GMT
=======
      - Tue, 16 Apr 2019 12:50:20 GMT
>>>>>>> fec710a6
      Server:
      - Server
      X-Amz-Crc32:
      - "3764713186"
      X-Amzn-Requestid:
<<<<<<< HEAD
      - MMPEC9FCAT741A2U9A1QSL1Q3VVV4KQNSO5AEMVJF66Q9ASUAAJG
=======
      - 9JCAQM7AIAFAUKP4L9APV97V4BVV4KQNSO5AEMVJF66Q9ASUAAJG
>>>>>>> fec710a6
    status: 200 OK
    code: 200
    duration: ""
- request:
    body: '{"ExpressionAttributeNames":{"#0":"s","#1":"DocstoreRevision","#2":"_id"},"ExpressionAttributeValues":{":0":{"S":"fog"}},"FilterExpression":"#0
      <= :0","ProjectionExpression":"#1, #2","TableName":"docstore-test"}'
    form: {}
    headers:
      Accept-Encoding:
      - identity
      Content-Length:
      - "211"
      Content-Type:
      - application/x-amz-json-1.0
      User-Agent:
      - aws-sdk-go/1.16.23 (go1.12; linux; amd64)
      X-Amz-Date:
<<<<<<< HEAD
      - 20190417T114119Z
=======
      - 20190416T125020Z
>>>>>>> fec710a6
      X-Amz-Target:
      - DynamoDB_20120810.Scan
    url: https://dynamodb.us-east-2.amazonaws.com/
    method: POST
  response:
    body: '{"Count":2,"Items":[{"_id":{"S":"testQuery1"},"DocstoreRevision":{"S":"c6e6b91c-1fd3-4e89-9043-4179d3af4491"}},{"_id":{"S":"testQuery3"},"DocstoreRevision":{"S":"8953bb68-65fc-492b-8c3a-17c9028be991"}}],"ScannedCount":3}'
    headers:
      Connection:
      - keep-alive
      Content-Length:
      - "220"
      Content-Type:
      - application/x-amz-json-1.0
      Date:
<<<<<<< HEAD
      - Wed, 17 Apr 2019 11:41:19 GMT
=======
      - Tue, 16 Apr 2019 12:50:20 GMT
>>>>>>> fec710a6
      Server:
      - Server
      X-Amz-Crc32:
      - "3420333838"
      X-Amzn-Requestid:
<<<<<<< HEAD
      - U7TUJABIVIPG54DEEJC0HVG75JVV4KQNSO5AEMVJF66Q9ASUAAJG
=======
      - G5DFMDC8MGIJ95ICI0P9VE1T1NVV4KQNSO5AEMVJF66Q9ASUAAJG
>>>>>>> fec710a6
    status: 200 OK
    code: 200
    duration: ""
- request:
    body: '{"ExpressionAttributeNames":{"#0":"n","#1":"DocstoreRevision","#2":"_id"},"ExpressionAttributeValues":{":0":{"N":"1"}},"FilterExpression":"#0
      = :0","ProjectionExpression":"#1, #2","TableName":"docstore-test"}'
    form: {}
    headers:
      Accept-Encoding:
      - identity
      Content-Length:
      - "208"
      Content-Type:
      - application/x-amz-json-1.0
      User-Agent:
      - aws-sdk-go/1.16.23 (go1.12; linux; amd64)
      X-Amz-Date:
<<<<<<< HEAD
      - 20190417T114119Z
=======
      - 20190416T125020Z
>>>>>>> fec710a6
      X-Amz-Target:
      - DynamoDB_20120810.Scan
    url: https://dynamodb.us-east-2.amazonaws.com/
    method: POST
  response:
    body: '{"Count":1,"Items":[{"_id":{"S":"testQuery2"},"DocstoreRevision":{"S":"a369012d-b92d-484f-839d-1734ff571642"}}],"ScannedCount":3}'
    headers:
      Connection:
      - keep-alive
      Content-Length:
      - "129"
      Content-Type:
      - application/x-amz-json-1.0
      Date:
<<<<<<< HEAD
      - Wed, 17 Apr 2019 11:41:19 GMT
=======
      - Tue, 16 Apr 2019 12:50:20 GMT
>>>>>>> fec710a6
      Server:
      - Server
      X-Amz-Crc32:
      - "893020929"
      X-Amzn-Requestid:
<<<<<<< HEAD
      - JP1IV4SFD4SJRQIJ872QQO8DJNVV4KQNSO5AEMVJF66Q9ASUAAJG
=======
      - 8664Q07R0O4GL9Q2HTKMF0OI2RVV4KQNSO5AEMVJF66Q9ASUAAJG
>>>>>>> fec710a6
    status: 200 OK
    code: 200
    duration: ""
- request:
    body: '{"ExpressionAttributeNames":{"#0":"s","#1":"DocstoreRevision","#2":"_id"},"ExpressionAttributeValues":{":0":{"S":"foo"}},"FilterExpression":"#0
      = :0","ProjectionExpression":"#1, #2","TableName":"docstore-test"}'
    form: {}
    headers:
      Accept-Encoding:
      - identity
      Content-Length:
      - "210"
      Content-Type:
      - application/x-amz-json-1.0
      User-Agent:
      - aws-sdk-go/1.16.23 (go1.12; linux; amd64)
      X-Amz-Date:
<<<<<<< HEAD
      - 20190417T114119Z
=======
      - 20190416T125020Z
>>>>>>> fec710a6
      X-Amz-Target:
      - DynamoDB_20120810.Scan
    url: https://dynamodb.us-east-2.amazonaws.com/
    method: POST
  response:
    body: '{"Count":1,"Items":[{"_id":{"S":"testQuery2"},"DocstoreRevision":{"S":"a369012d-b92d-484f-839d-1734ff571642"}}],"ScannedCount":3}'
    headers:
      Connection:
      - keep-alive
      Content-Length:
      - "129"
      Content-Type:
      - application/x-amz-json-1.0
      Date:
<<<<<<< HEAD
      - Wed, 17 Apr 2019 11:41:19 GMT
=======
      - Tue, 16 Apr 2019 12:50:20 GMT
>>>>>>> fec710a6
      Server:
      - Server
      X-Amz-Crc32:
      - "893020929"
      X-Amzn-Requestid:
<<<<<<< HEAD
      - U1J82LP8JMO08RLL8D10942PTFVV4KQNSO5AEMVJF66Q9ASUAAJG
=======
      - 1MF1JFQBSP2FFQ4TUN60TVOGLJVV4KQNSO5AEMVJF66Q9ASUAAJG
>>>>>>> fec710a6
    status: 200 OK
    code: 200
    duration: ""
- request:
    body: '{"ExpressionAttributeNames":{"#0":"n","#1":"DocstoreRevision","#2":"_id"},"ExpressionAttributeValues":{":0":{"N":"1"}},"FilterExpression":"#0
      >= :0","ProjectionExpression":"#1, #2","TableName":"docstore-test"}'
    form: {}
    headers:
      Accept-Encoding:
      - identity
      Content-Length:
      - "209"
      Content-Type:
      - application/x-amz-json-1.0
      User-Agent:
      - aws-sdk-go/1.16.23 (go1.12; linux; amd64)
      X-Amz-Date:
<<<<<<< HEAD
      - 20190417T114119Z
=======
      - 20190416T125020Z
>>>>>>> fec710a6
      X-Amz-Target:
      - DynamoDB_20120810.Scan
    url: https://dynamodb.us-east-2.amazonaws.com/
    method: POST
  response:
    body: '{"Count":2,"Items":[{"_id":{"S":"testQuery2"},"DocstoreRevision":{"S":"a369012d-b92d-484f-839d-1734ff571642"}},{"_id":{"S":"testQuery3"},"DocstoreRevision":{"S":"8953bb68-65fc-492b-8c3a-17c9028be991"}}],"ScannedCount":3}'
    headers:
      Connection:
      - keep-alive
      Content-Length:
      - "220"
      Content-Type:
      - application/x-amz-json-1.0
      Date:
<<<<<<< HEAD
      - Wed, 17 Apr 2019 11:41:19 GMT
=======
      - Tue, 16 Apr 2019 12:50:20 GMT
>>>>>>> fec710a6
      Server:
      - Server
      X-Amz-Crc32:
      - "3462596048"
      X-Amzn-Requestid:
<<<<<<< HEAD
      - BNAL7JV9EIUCRG22T2J0VCIGVRVV4KQNSO5AEMVJF66Q9ASUAAJG
=======
      - RQTJRQ6GS4LOCM6DOJ5NQBAJ6BVV4KQNSO5AEMVJF66Q9ASUAAJG
>>>>>>> fec710a6
    status: 200 OK
    code: 200
    duration: ""
- request:
    body: '{"ExpressionAttributeNames":{"#0":"s","#1":"DocstoreRevision","#2":"_id"},"ExpressionAttributeValues":{":0":{"S":"fog"}},"FilterExpression":"#0
      >= :0","ProjectionExpression":"#1, #2","TableName":"docstore-test"}'
    form: {}
    headers:
      Accept-Encoding:
      - identity
      Content-Length:
      - "211"
      Content-Type:
      - application/x-amz-json-1.0
      User-Agent:
      - aws-sdk-go/1.16.23 (go1.12; linux; amd64)
      X-Amz-Date:
<<<<<<< HEAD
      - 20190417T114119Z
=======
      - 20190416T125020Z
>>>>>>> fec710a6
      X-Amz-Target:
      - DynamoDB_20120810.Scan
    url: https://dynamodb.us-east-2.amazonaws.com/
    method: POST
  response:
    body: '{"Count":2,"Items":[{"_id":{"S":"testQuery2"},"DocstoreRevision":{"S":"a369012d-b92d-484f-839d-1734ff571642"}},{"_id":{"S":"testQuery3"},"DocstoreRevision":{"S":"8953bb68-65fc-492b-8c3a-17c9028be991"}}],"ScannedCount":3}'
    headers:
      Connection:
      - keep-alive
      Content-Length:
      - "220"
      Content-Type:
      - application/x-amz-json-1.0
      Date:
<<<<<<< HEAD
      - Wed, 17 Apr 2019 11:41:19 GMT
=======
      - Tue, 16 Apr 2019 12:50:20 GMT
>>>>>>> fec710a6
      Server:
      - Server
      X-Amz-Crc32:
      - "3462596048"
      X-Amzn-Requestid:
<<<<<<< HEAD
      - O33TESM0AI3KAO0CFCE291NNGNVV4KQNSO5AEMVJF66Q9ASUAAJG
=======
      - 54BU81FR86DOFH013ACL38NJEJVV4KQNSO5AEMVJF66Q9ASUAAJG
>>>>>>> fec710a6
    status: 200 OK
    code: 200
    duration: ""
- request:
    body: '{"ExpressionAttributeNames":{"#0":"n","#1":"DocstoreRevision","#2":"_id"},"ExpressionAttributeValues":{":0":{"N":"1"}},"FilterExpression":"#0
      > :0","ProjectionExpression":"#1, #2","TableName":"docstore-test"}'
    form: {}
    headers:
      Accept-Encoding:
      - identity
      Content-Length:
      - "208"
      Content-Type:
      - application/x-amz-json-1.0
      User-Agent:
      - aws-sdk-go/1.16.23 (go1.12; linux; amd64)
      X-Amz-Date:
<<<<<<< HEAD
      - 20190417T114119Z
=======
      - 20190416T125020Z
>>>>>>> fec710a6
      X-Amz-Target:
      - DynamoDB_20120810.Scan
    url: https://dynamodb.us-east-2.amazonaws.com/
    method: POST
  response:
    body: '{"Count":1,"Items":[{"_id":{"S":"testQuery3"},"DocstoreRevision":{"S":"8953bb68-65fc-492b-8c3a-17c9028be991"}}],"ScannedCount":3}'
    headers:
      Connection:
      - keep-alive
      Content-Length:
      - "129"
      Content-Type:
      - application/x-amz-json-1.0
      Date:
<<<<<<< HEAD
      - Wed, 17 Apr 2019 11:41:19 GMT
=======
      - Tue, 16 Apr 2019 12:50:20 GMT
>>>>>>> fec710a6
      Server:
      - Server
      X-Amz-Crc32:
      - "511752941"
      X-Amzn-Requestid:
<<<<<<< HEAD
      - 9VJ9NTDAQJ4MD59JUT3862S3BNVV4KQNSO5AEMVJF66Q9ASUAAJG
=======
      - GDNV1MAK8CHE1FLLT84LU9KPCRVV4KQNSO5AEMVJF66Q9ASUAAJG
>>>>>>> fec710a6
    status: 200 OK
    code: 200
    duration: ""
- request:
    body: '{"ExpressionAttributeNames":{"#0":"s","#1":"DocstoreRevision","#2":"_id"},"ExpressionAttributeValues":{":0":{"S":"fog"}},"FilterExpression":"#0
      > :0","ProjectionExpression":"#1, #2","TableName":"docstore-test"}'
    form: {}
    headers:
      Accept-Encoding:
      - identity
      Content-Length:
      - "210"
      Content-Type:
      - application/x-amz-json-1.0
      User-Agent:
      - aws-sdk-go/1.16.23 (go1.12; linux; amd64)
      X-Amz-Date:
<<<<<<< HEAD
      - 20190417T114119Z
=======
      - 20190416T125020Z
>>>>>>> fec710a6
      X-Amz-Target:
      - DynamoDB_20120810.Scan
    url: https://dynamodb.us-east-2.amazonaws.com/
    method: POST
  response:
    body: '{"Count":1,"Items":[{"_id":{"S":"testQuery2"},"DocstoreRevision":{"S":"a369012d-b92d-484f-839d-1734ff571642"}}],"ScannedCount":3}'
    headers:
      Connection:
      - keep-alive
      Content-Length:
      - "129"
      Content-Type:
      - application/x-amz-json-1.0
      Date:
<<<<<<< HEAD
      - Wed, 17 Apr 2019 11:41:19 GMT
=======
      - Tue, 16 Apr 2019 12:50:20 GMT
>>>>>>> fec710a6
      Server:
      - Server
      X-Amz-Crc32:
      - "893020929"
      X-Amzn-Requestid:
<<<<<<< HEAD
      - H45D7T5L46CCHBPO6QAP9IGCRBVV4KQNSO5AEMVJF66Q9ASUAAJG
=======
      - E05V05R4VHEHE7S37QGAHG4S1RVV4KQNSO5AEMVJF66Q9ASUAAJG
>>>>>>> fec710a6
    status: 200 OK
    code: 200
    duration: ""
- request:
    body: '{"ExpressionAttributeNames":{"#0":"n","#1":"DocstoreRevision","#2":"_id"},"ExpressionAttributeValues":{":0":{"N":"-4"}},"FilterExpression":"#0
      >= :0","ProjectionExpression":"#1, #2","TableName":"docstore-test"}'
    form: {}
    headers:
      Accept-Encoding:
      - identity
      Content-Length:
      - "210"
      Content-Type:
      - application/x-amz-json-1.0
      User-Agent:
      - aws-sdk-go/1.16.23 (go1.12; linux; amd64)
      X-Amz-Date:
<<<<<<< HEAD
      - 20190417T114119Z
=======
      - 20190416T125020Z
>>>>>>> fec710a6
      X-Amz-Target:
      - DynamoDB_20120810.Scan
    url: https://dynamodb.us-east-2.amazonaws.com/
    method: POST
  response:
    body: '{"Count":3,"Items":[{"_id":{"S":"testQuery1"},"DocstoreRevision":{"S":"c6e6b91c-1fd3-4e89-9043-4179d3af4491"}},{"_id":{"S":"testQuery2"},"DocstoreRevision":{"S":"a369012d-b92d-484f-839d-1734ff571642"}},{"_id":{"S":"testQuery3"},"DocstoreRevision":{"S":"8953bb68-65fc-492b-8c3a-17c9028be991"}}],"ScannedCount":3}'
    headers:
      Connection:
      - keep-alive
      Content-Length:
      - "311"
      Content-Type:
      - application/x-amz-json-1.0
      Date:
<<<<<<< HEAD
      - Wed, 17 Apr 2019 11:41:19 GMT
=======
      - Tue, 16 Apr 2019 12:50:20 GMT
>>>>>>> fec710a6
      Server:
      - Server
      X-Amz-Crc32:
      - "3460309551"
      X-Amzn-Requestid:
<<<<<<< HEAD
      - KO8ECFTFF5JR2TLR6JNKGC5A8RVV4KQNSO5AEMVJF66Q9ASUAAJG
=======
      - I75K0S3PMGQ5E11A54J9UEV8HBVV4KQNSO5AEMVJF66Q9ASUAAJG
>>>>>>> fec710a6
    status: 200 OK
    code: 200
    duration: ""<|MERGE_RESOLUTION|>--- conflicted
+++ resolved
@@ -14,11 +14,7 @@
       User-Agent:
       - aws-sdk-go/1.16.23 (go1.12; linux; amd64)
       X-Amz-Date:
-<<<<<<< HEAD
-      - 20190417T114119Z
-=======
-      - 20190416T125020Z
->>>>>>> fec710a6
+      - 20190417T193909Z
       X-Amz-Target:
       - DynamoDB_20120810.Scan
     url: https://dynamodb.us-east-2.amazonaws.com/
@@ -34,21 +30,13 @@
       Content-Type:
       - application/x-amz-json-1.0
       Date:
-<<<<<<< HEAD
-      - Wed, 17 Apr 2019 11:41:18 GMT
-=======
-      - Tue, 16 Apr 2019 12:50:20 GMT
->>>>>>> fec710a6
+      - Wed, 17 Apr 2019 19:39:09 GMT
       Server:
       - Server
       X-Amz-Crc32:
       - "1049590557"
       X-Amzn-Requestid:
-<<<<<<< HEAD
-      - 9HO03NMCR3495GNDQ2738R3GLRVV4KQNSO5AEMVJF66Q9ASUAAJG
-=======
-      - 93FR0KK6DVR9ICOG4TSI9CC43FVV4KQNSO5AEMVJF66Q9ASUAAJG
->>>>>>> fec710a6
+      - GFIA8IRL4H7M5VU3IIUTT8BREBVV4KQNSO5AEMVJF66Q9ASUAAJG
     status: 200 OK
     code: 200
     duration: ""
@@ -65,11 +53,7 @@
       User-Agent:
       - aws-sdk-go/1.16.23 (go1.12; linux; amd64)
       X-Amz-Date:
-<<<<<<< HEAD
-      - 20190417T114119Z
-=======
-      - 20190416T125020Z
->>>>>>> fec710a6
+      - 20190417T193909Z
       X-Amz-Target:
       - DynamoDB_20120810.Scan
     url: https://dynamodb.us-east-2.amazonaws.com/
@@ -85,21 +69,13 @@
       Content-Type:
       - application/x-amz-json-1.0
       Date:
-<<<<<<< HEAD
-      - Wed, 17 Apr 2019 11:41:18 GMT
-=======
-      - Tue, 16 Apr 2019 12:50:20 GMT
->>>>>>> fec710a6
+      - Wed, 17 Apr 2019 19:39:09 GMT
       Server:
       - Server
       X-Amz-Crc32:
       - "1049590557"
       X-Amzn-Requestid:
-<<<<<<< HEAD
-      - RTL8H73IN842KG05SL1QGA0HKNVV4KQNSO5AEMVJF66Q9ASUAAJG
-=======
-      - JRHST8M0V3T99IVR0IIB7AIUARVV4KQNSO5AEMVJF66Q9ASUAAJG
->>>>>>> fec710a6
+      - 7BO31ENDSLVHVIAODG2I10G2UNVV4KQNSO5AEMVJF66Q9ASUAAJG
     status: 200 OK
     code: 200
     duration: ""
@@ -116,11 +92,7 @@
       User-Agent:
       - aws-sdk-go/1.16.23 (go1.12; linux; amd64)
       X-Amz-Date:
-<<<<<<< HEAD
-      - 20190417T114119Z
-=======
-      - 20190416T125020Z
->>>>>>> fec710a6
+      - 20190417T193909Z
       X-Amz-Target:
       - DynamoDB_20120810.DeleteItem
     url: https://dynamodb.us-east-2.amazonaws.com/
@@ -135,21 +107,13 @@
       Content-Type:
       - application/x-amz-json-1.0
       Date:
-<<<<<<< HEAD
-      - Wed, 17 Apr 2019 11:41:19 GMT
-=======
-      - Tue, 16 Apr 2019 12:50:20 GMT
->>>>>>> fec710a6
-      Server:
-      - Server
-      X-Amz-Crc32:
-      - "2745614147"
-      X-Amzn-Requestid:
-<<<<<<< HEAD
-      - 30P5UNJD55QK3MGK72UEDEESLRVV4KQNSO5AEMVJF66Q9ASUAAJG
-=======
-      - JD6D3KIHF2GE6JRK36K06LFRGBVV4KQNSO5AEMVJF66Q9ASUAAJG
->>>>>>> fec710a6
+      - Wed, 17 Apr 2019 19:39:09 GMT
+      Server:
+      - Server
+      X-Amz-Crc32:
+      - "2745614147"
+      X-Amzn-Requestid:
+      - L14GMLKCJIRPQC5R3N95SQEU5JVV4KQNSO5AEMVJF66Q9ASUAAJG
     status: 200 OK
     code: 200
     duration: ""
@@ -166,11 +130,7 @@
       User-Agent:
       - aws-sdk-go/1.16.23 (go1.12; linux; amd64)
       X-Amz-Date:
-<<<<<<< HEAD
-      - 20190417T114119Z
-=======
-      - 20190416T125020Z
->>>>>>> fec710a6
+      - 20190417T193909Z
       X-Amz-Target:
       - DynamoDB_20120810.DeleteItem
     url: https://dynamodb.us-east-2.amazonaws.com/
@@ -185,21 +145,13 @@
       Content-Type:
       - application/x-amz-json-1.0
       Date:
-<<<<<<< HEAD
-      - Wed, 17 Apr 2019 11:41:19 GMT
-=======
-      - Tue, 16 Apr 2019 12:50:20 GMT
->>>>>>> fec710a6
-      Server:
-      - Server
-      X-Amz-Crc32:
-      - "2745614147"
-      X-Amzn-Requestid:
-<<<<<<< HEAD
-      - C5368B1G0NHJ7E19OFE5RRA2KRVV4KQNSO5AEMVJF66Q9ASUAAJG
-=======
-      - 3V5356PF7KDAN0MRBG49TU9HHVVV4KQNSO5AEMVJF66Q9ASUAAJG
->>>>>>> fec710a6
+      - Wed, 17 Apr 2019 19:39:09 GMT
+      Server:
+      - Server
+      X-Amz-Crc32:
+      - "2745614147"
+      X-Amzn-Requestid:
+      - V5S5QHVIUVP8P7PO5M0A1UOVEBVV4KQNSO5AEMVJF66Q9ASUAAJG
     status: 200 OK
     code: 200
     duration: ""
@@ -216,11 +168,7 @@
       User-Agent:
       - aws-sdk-go/1.16.23 (go1.12; linux; amd64)
       X-Amz-Date:
-<<<<<<< HEAD
-      - 20190417T114119Z
-=======
-      - 20190416T125020Z
->>>>>>> fec710a6
+      - 20190417T193909Z
       X-Amz-Target:
       - DynamoDB_20120810.DeleteItem
     url: https://dynamodb.us-east-2.amazonaws.com/
@@ -235,21 +183,13 @@
       Content-Type:
       - application/x-amz-json-1.0
       Date:
-<<<<<<< HEAD
-      - Wed, 17 Apr 2019 11:41:19 GMT
-=======
-      - Tue, 16 Apr 2019 12:50:20 GMT
->>>>>>> fec710a6
-      Server:
-      - Server
-      X-Amz-Crc32:
-      - "2745614147"
-      X-Amzn-Requestid:
-<<<<<<< HEAD
-      - LT7SR1JOCFR2U9OII5MN8KVGDRVV4KQNSO5AEMVJF66Q9ASUAAJG
-=======
-      - V3CBU7QF02SDFMGE5GK8BALV4FVV4KQNSO5AEMVJF66Q9ASUAAJG
->>>>>>> fec710a6
+      - Wed, 17 Apr 2019 19:39:09 GMT
+      Server:
+      - Server
+      X-Amz-Crc32:
+      - "2745614147"
+      X-Amzn-Requestid:
+      - C424NT4QT2NLQ48DNM4JOC3SEVVV4KQNSO5AEMVJF66Q9ASUAAJG
     status: 200 OK
     code: 200
     duration: ""
@@ -266,11 +206,7 @@
       User-Agent:
       - aws-sdk-go/1.16.23 (go1.12; linux; amd64)
       X-Amz-Date:
-<<<<<<< HEAD
-      - 20190417T114119Z
-=======
-      - 20190416T125020Z
->>>>>>> fec710a6
+      - 20190417T193909Z
       X-Amz-Target:
       - DynamoDB_20120810.DeleteItem
     url: https://dynamodb.us-east-2.amazonaws.com/
@@ -285,21 +221,13 @@
       Content-Type:
       - application/x-amz-json-1.0
       Date:
-<<<<<<< HEAD
-      - Wed, 17 Apr 2019 11:41:19 GMT
-=======
-      - Tue, 16 Apr 2019 12:50:20 GMT
->>>>>>> fec710a6
-      Server:
-      - Server
-      X-Amz-Crc32:
-      - "2745614147"
-      X-Amzn-Requestid:
-<<<<<<< HEAD
-      - ANC2FU6N9JPS73MNOBKRTUTIORVV4KQNSO5AEMVJF66Q9ASUAAJG
-=======
-      - 6MHUHNEHL5M4H6CPL4IRP5QRDJVV4KQNSO5AEMVJF66Q9ASUAAJG
->>>>>>> fec710a6
+      - Wed, 17 Apr 2019 19:39:09 GMT
+      Server:
+      - Server
+      X-Amz-Crc32:
+      - "2745614147"
+      X-Amzn-Requestid:
+      - RQLF5NEV5F1QD55L5VCVTPTH5BVV4KQNSO5AEMVJF66Q9ASUAAJG
     status: 200 OK
     code: 200
     duration: ""
@@ -316,11 +244,7 @@
       User-Agent:
       - aws-sdk-go/1.16.23 (go1.12; linux; amd64)
       X-Amz-Date:
-<<<<<<< HEAD
-      - 20190417T114119Z
-=======
-      - 20190416T125020Z
->>>>>>> fec710a6
+      - 20190417T193909Z
       X-Amz-Target:
       - DynamoDB_20120810.DeleteItem
     url: https://dynamodb.us-east-2.amazonaws.com/
@@ -335,21 +259,13 @@
       Content-Type:
       - application/x-amz-json-1.0
       Date:
-<<<<<<< HEAD
-      - Wed, 17 Apr 2019 11:41:19 GMT
-=======
-      - Tue, 16 Apr 2019 12:50:20 GMT
->>>>>>> fec710a6
-      Server:
-      - Server
-      X-Amz-Crc32:
-      - "2745614147"
-      X-Amzn-Requestid:
-<<<<<<< HEAD
-      - F80KEN9A8S2R9G3CISPR4CEMFJVV4KQNSO5AEMVJF66Q9ASUAAJG
-=======
-      - 1GS8G11HF8K0TFAQRGIUIUJCABVV4KQNSO5AEMVJF66Q9ASUAAJG
->>>>>>> fec710a6
+      - Wed, 17 Apr 2019 19:39:09 GMT
+      Server:
+      - Server
+      X-Amz-Crc32:
+      - "2745614147"
+      X-Amzn-Requestid:
+      - 9MCECEK24033PLJSJOHS0QKTT7VV4KQNSO5AEMVJF66Q9ASUAAJG
     status: 200 OK
     code: 200
     duration: ""
@@ -366,11 +282,7 @@
       User-Agent:
       - aws-sdk-go/1.16.23 (go1.12; linux; amd64)
       X-Amz-Date:
-<<<<<<< HEAD
-      - 20190417T114119Z
-=======
-      - 20190416T125020Z
->>>>>>> fec710a6
+      - 20190417T193909Z
       X-Amz-Target:
       - DynamoDB_20120810.DeleteItem
     url: https://dynamodb.us-east-2.amazonaws.com/
@@ -385,21 +297,13 @@
       Content-Type:
       - application/x-amz-json-1.0
       Date:
-<<<<<<< HEAD
-      - Wed, 17 Apr 2019 11:41:19 GMT
-=======
-      - Tue, 16 Apr 2019 12:50:20 GMT
->>>>>>> fec710a6
-      Server:
-      - Server
-      X-Amz-Crc32:
-      - "2745614147"
-      X-Amzn-Requestid:
-<<<<<<< HEAD
-      - MC1OU2TR21820TCMK1K2LN4FFNVV4KQNSO5AEMVJF66Q9ASUAAJG
-=======
-      - 0A467ETFBENAFL4G8OJSVPJKGFVV4KQNSO5AEMVJF66Q9ASUAAJG
->>>>>>> fec710a6
+      - Wed, 17 Apr 2019 19:39:09 GMT
+      Server:
+      - Server
+      X-Amz-Crc32:
+      - "2745614147"
+      X-Amzn-Requestid:
+      - GAGNHVHDPJOBQQ73PGVGF24SJFVV4KQNSO5AEMVJF66Q9ASUAAJG
     status: 200 OK
     code: 200
     duration: ""
@@ -416,11 +320,7 @@
       User-Agent:
       - aws-sdk-go/1.16.23 (go1.12; linux; amd64)
       X-Amz-Date:
-<<<<<<< HEAD
-      - 20190417T114119Z
-=======
-      - 20190416T125020Z
->>>>>>> fec710a6
+      - 20190417T193909Z
       X-Amz-Target:
       - DynamoDB_20120810.DeleteItem
     url: https://dynamodb.us-east-2.amazonaws.com/
@@ -435,21 +335,13 @@
       Content-Type:
       - application/x-amz-json-1.0
       Date:
-<<<<<<< HEAD
-      - Wed, 17 Apr 2019 11:41:19 GMT
-=======
-      - Tue, 16 Apr 2019 12:50:20 GMT
->>>>>>> fec710a6
-      Server:
-      - Server
-      X-Amz-Crc32:
-      - "2745614147"
-      X-Amzn-Requestid:
-<<<<<<< HEAD
-      - TG9MOLVF2KGAO1AT5GLGDNA4L3VV4KQNSO5AEMVJF66Q9ASUAAJG
-=======
-      - 74I5SELT9FV89474EBKILQ1TVJVV4KQNSO5AEMVJF66Q9ASUAAJG
->>>>>>> fec710a6
+      - Wed, 17 Apr 2019 19:39:09 GMT
+      Server:
+      - Server
+      X-Amz-Crc32:
+      - "2745614147"
+      X-Amzn-Requestid:
+      - JEAP5HJ3VS6SB9E2OLVF0VQ16NVV4KQNSO5AEMVJF66Q9ASUAAJG
     status: 200 OK
     code: 200
     duration: ""
@@ -466,11 +358,7 @@
       User-Agent:
       - aws-sdk-go/1.16.23 (go1.12; linux; amd64)
       X-Amz-Date:
-<<<<<<< HEAD
-      - 20190417T114119Z
-=======
-      - 20190416T125020Z
->>>>>>> fec710a6
+      - 20190417T193909Z
       X-Amz-Target:
       - DynamoDB_20120810.PutItem
     url: https://dynamodb.us-east-2.amazonaws.com/
@@ -485,21 +373,13 @@
       Content-Type:
       - application/x-amz-json-1.0
       Date:
-<<<<<<< HEAD
-      - Wed, 17 Apr 2019 11:41:19 GMT
-=======
-      - Tue, 16 Apr 2019 12:50:20 GMT
->>>>>>> fec710a6
-      Server:
-      - Server
-      X-Amz-Crc32:
-      - "2745614147"
-      X-Amzn-Requestid:
-<<<<<<< HEAD
-      - R01Q372AT4Q83A5RUO3N1SPDNJVV4KQNSO5AEMVJF66Q9ASUAAJG
-=======
-      - QQUV2K2LE5RNMR0DIG64H7TNEFVV4KQNSO5AEMVJF66Q9ASUAAJG
->>>>>>> fec710a6
+      - Wed, 17 Apr 2019 19:39:09 GMT
+      Server:
+      - Server
+      X-Amz-Crc32:
+      - "2745614147"
+      X-Amzn-Requestid:
+      - J6O8ORRU9Q9JGM6AIGOKA38P03VV4KQNSO5AEMVJF66Q9ASUAAJG
     status: 200 OK
     code: 200
     duration: ""
@@ -516,11 +396,7 @@
       User-Agent:
       - aws-sdk-go/1.16.23 (go1.12; linux; amd64)
       X-Amz-Date:
-<<<<<<< HEAD
-      - 20190417T114119Z
-=======
-      - 20190416T125020Z
->>>>>>> fec710a6
+      - 20190417T193909Z
       X-Amz-Target:
       - DynamoDB_20120810.PutItem
     url: https://dynamodb.us-east-2.amazonaws.com/
@@ -535,21 +411,13 @@
       Content-Type:
       - application/x-amz-json-1.0
       Date:
-<<<<<<< HEAD
-      - Wed, 17 Apr 2019 11:41:19 GMT
-=======
-      - Tue, 16 Apr 2019 12:50:20 GMT
->>>>>>> fec710a6
-      Server:
-      - Server
-      X-Amz-Crc32:
-      - "2745614147"
-      X-Amzn-Requestid:
-<<<<<<< HEAD
-      - NI9EAUKC80FFG1J4L9MM72PSDVVV4KQNSO5AEMVJF66Q9ASUAAJG
-=======
-      - FDBP2J9S52976I7CLLHL1S9IK3VV4KQNSO5AEMVJF66Q9ASUAAJG
->>>>>>> fec710a6
+      - Wed, 17 Apr 2019 19:39:09 GMT
+      Server:
+      - Server
+      X-Amz-Crc32:
+      - "2745614147"
+      X-Amzn-Requestid:
+      - TP4RP24CMU4IAD67AHCR19AH8BVV4KQNSO5AEMVJF66Q9ASUAAJG
     status: 200 OK
     code: 200
     duration: ""
@@ -566,11 +434,7 @@
       User-Agent:
       - aws-sdk-go/1.16.23 (go1.12; linux; amd64)
       X-Amz-Date:
-<<<<<<< HEAD
-      - 20190417T114119Z
-=======
-      - 20190416T125020Z
->>>>>>> fec710a6
+      - 20190417T193909Z
       X-Amz-Target:
       - DynamoDB_20120810.PutItem
     url: https://dynamodb.us-east-2.amazonaws.com/
@@ -585,21 +449,13 @@
       Content-Type:
       - application/x-amz-json-1.0
       Date:
-<<<<<<< HEAD
-      - Wed, 17 Apr 2019 11:41:19 GMT
-=======
-      - Tue, 16 Apr 2019 12:50:20 GMT
->>>>>>> fec710a6
-      Server:
-      - Server
-      X-Amz-Crc32:
-      - "2745614147"
-      X-Amzn-Requestid:
-<<<<<<< HEAD
-      - URB52DO4HBBIJ44S9OJVBR4N17VV4KQNSO5AEMVJF66Q9ASUAAJG
-=======
-      - SMTJLODB8IAKDII71CU6J87NF3VV4KQNSO5AEMVJF66Q9ASUAAJG
->>>>>>> fec710a6
+      - Wed, 17 Apr 2019 19:39:09 GMT
+      Server:
+      - Server
+      X-Amz-Crc32:
+      - "2745614147"
+      X-Amzn-Requestid:
+      - 3FKP06KGL6GJUESBKSN37OMLKNVV4KQNSO5AEMVJF66Q9ASUAAJG
     status: 200 OK
     code: 200
     duration: ""
@@ -617,11 +473,7 @@
       User-Agent:
       - aws-sdk-go/1.16.23 (go1.12; linux; amd64)
       X-Amz-Date:
-<<<<<<< HEAD
-      - 20190417T114119Z
-=======
-      - 20190416T125020Z
->>>>>>> fec710a6
+      - 20190417T193909Z
       X-Amz-Target:
       - DynamoDB_20120810.Scan
     url: https://dynamodb.us-east-2.amazonaws.com/
@@ -636,21 +488,13 @@
       Content-Type:
       - application/x-amz-json-1.0
       Date:
-<<<<<<< HEAD
-      - Wed, 17 Apr 2019 11:41:19 GMT
-=======
-      - Tue, 16 Apr 2019 12:50:20 GMT
->>>>>>> fec710a6
+      - Wed, 17 Apr 2019 19:39:09 GMT
       Server:
       - Server
       X-Amz-Crc32:
       - "2324535421"
       X-Amzn-Requestid:
-<<<<<<< HEAD
-      - OQKP0HJPC31P106THNQRAN9DUVVV4KQNSO5AEMVJF66Q9ASUAAJG
-=======
-      - 1NOB4HB77VKH2J761F5I1E0RURVV4KQNSO5AEMVJF66Q9ASUAAJG
->>>>>>> fec710a6
+      - 2TEEU9GVSRER386OAR4CQF90U7VV4KQNSO5AEMVJF66Q9ASUAAJG
     status: 200 OK
     code: 200
     duration: ""
@@ -668,11 +512,7 @@
       User-Agent:
       - aws-sdk-go/1.16.23 (go1.12; linux; amd64)
       X-Amz-Date:
-<<<<<<< HEAD
-      - 20190417T114119Z
-=======
-      - 20190416T125020Z
->>>>>>> fec710a6
+      - 20190417T193909Z
       X-Amz-Target:
       - DynamoDB_20120810.Scan
     url: https://dynamodb.us-east-2.amazonaws.com/
@@ -687,21 +527,13 @@
       Content-Type:
       - application/x-amz-json-1.0
       Date:
-<<<<<<< HEAD
-      - Wed, 17 Apr 2019 11:41:19 GMT
-=======
-      - Tue, 16 Apr 2019 12:50:20 GMT
->>>>>>> fec710a6
+      - Wed, 17 Apr 2019 19:39:09 GMT
       Server:
       - Server
       X-Amz-Crc32:
       - "2324535421"
       X-Amzn-Requestid:
-<<<<<<< HEAD
-      - 14T84IL3V7MOIFQ8KPRTHR295FVV4KQNSO5AEMVJF66Q9ASUAAJG
-=======
-      - DGSHDJJGH68A1PVKUVE56T33KJVV4KQNSO5AEMVJF66Q9ASUAAJG
->>>>>>> fec710a6
+      - 2LM6J5IGN2TOPLAAQV9OPMVJSRVV4KQNSO5AEMVJF66Q9ASUAAJG
     status: 200 OK
     code: 200
     duration: ""
@@ -719,11 +551,7 @@
       User-Agent:
       - aws-sdk-go/1.16.23 (go1.12; linux; amd64)
       X-Amz-Date:
-<<<<<<< HEAD
-      - 20190417T114119Z
-=======
-      - 20190416T125020Z
->>>>>>> fec710a6
+      - 20190417T193909Z
       X-Amz-Target:
       - DynamoDB_20120810.Scan
     url: https://dynamodb.us-east-2.amazonaws.com/
@@ -738,21 +566,13 @@
       Content-Type:
       - application/x-amz-json-1.0
       Date:
-<<<<<<< HEAD
-      - Wed, 17 Apr 2019 11:41:19 GMT
-=======
-      - Tue, 16 Apr 2019 12:50:20 GMT
->>>>>>> fec710a6
+      - Wed, 17 Apr 2019 19:39:09 GMT
       Server:
       - Server
       X-Amz-Crc32:
       - "3764713186"
       X-Amzn-Requestid:
-<<<<<<< HEAD
-      - MMPEC9FCAT741A2U9A1QSL1Q3VVV4KQNSO5AEMVJF66Q9ASUAAJG
-=======
-      - 9JCAQM7AIAFAUKP4L9APV97V4BVV4KQNSO5AEMVJF66Q9ASUAAJG
->>>>>>> fec710a6
+      - 1PDLULDK9ST80DRGKLN370BEK3VV4KQNSO5AEMVJF66Q9ASUAAJG
     status: 200 OK
     code: 200
     duration: ""
@@ -770,11 +590,7 @@
       User-Agent:
       - aws-sdk-go/1.16.23 (go1.12; linux; amd64)
       X-Amz-Date:
-<<<<<<< HEAD
-      - 20190417T114119Z
-=======
-      - 20190416T125020Z
->>>>>>> fec710a6
+      - 20190417T193909Z
       X-Amz-Target:
       - DynamoDB_20120810.Scan
     url: https://dynamodb.us-east-2.amazonaws.com/
@@ -789,21 +605,13 @@
       Content-Type:
       - application/x-amz-json-1.0
       Date:
-<<<<<<< HEAD
-      - Wed, 17 Apr 2019 11:41:19 GMT
-=======
-      - Tue, 16 Apr 2019 12:50:20 GMT
->>>>>>> fec710a6
+      - Wed, 17 Apr 2019 19:39:09 GMT
       Server:
       - Server
       X-Amz-Crc32:
       - "3420333838"
       X-Amzn-Requestid:
-<<<<<<< HEAD
-      - U7TUJABIVIPG54DEEJC0HVG75JVV4KQNSO5AEMVJF66Q9ASUAAJG
-=======
-      - G5DFMDC8MGIJ95ICI0P9VE1T1NVV4KQNSO5AEMVJF66Q9ASUAAJG
->>>>>>> fec710a6
+      - K0D8M4U84HDMC1EJ3KPPHS9JKNVV4KQNSO5AEMVJF66Q9ASUAAJG
     status: 200 OK
     code: 200
     duration: ""
@@ -821,11 +629,7 @@
       User-Agent:
       - aws-sdk-go/1.16.23 (go1.12; linux; amd64)
       X-Amz-Date:
-<<<<<<< HEAD
-      - 20190417T114119Z
-=======
-      - 20190416T125020Z
->>>>>>> fec710a6
+      - 20190417T193909Z
       X-Amz-Target:
       - DynamoDB_20120810.Scan
     url: https://dynamodb.us-east-2.amazonaws.com/
@@ -840,21 +644,13 @@
       Content-Type:
       - application/x-amz-json-1.0
       Date:
-<<<<<<< HEAD
-      - Wed, 17 Apr 2019 11:41:19 GMT
-=======
-      - Tue, 16 Apr 2019 12:50:20 GMT
->>>>>>> fec710a6
+      - Wed, 17 Apr 2019 19:39:09 GMT
       Server:
       - Server
       X-Amz-Crc32:
       - "893020929"
       X-Amzn-Requestid:
-<<<<<<< HEAD
-      - JP1IV4SFD4SJRQIJ872QQO8DJNVV4KQNSO5AEMVJF66Q9ASUAAJG
-=======
-      - 8664Q07R0O4GL9Q2HTKMF0OI2RVV4KQNSO5AEMVJF66Q9ASUAAJG
->>>>>>> fec710a6
+      - FSA6U9LAAVJ5AIPV4MG73VBMDFVV4KQNSO5AEMVJF66Q9ASUAAJG
     status: 200 OK
     code: 200
     duration: ""
@@ -872,11 +668,7 @@
       User-Agent:
       - aws-sdk-go/1.16.23 (go1.12; linux; amd64)
       X-Amz-Date:
-<<<<<<< HEAD
-      - 20190417T114119Z
-=======
-      - 20190416T125020Z
->>>>>>> fec710a6
+      - 20190417T193909Z
       X-Amz-Target:
       - DynamoDB_20120810.Scan
     url: https://dynamodb.us-east-2.amazonaws.com/
@@ -891,21 +683,13 @@
       Content-Type:
       - application/x-amz-json-1.0
       Date:
-<<<<<<< HEAD
-      - Wed, 17 Apr 2019 11:41:19 GMT
-=======
-      - Tue, 16 Apr 2019 12:50:20 GMT
->>>>>>> fec710a6
+      - Wed, 17 Apr 2019 19:39:09 GMT
       Server:
       - Server
       X-Amz-Crc32:
       - "893020929"
       X-Amzn-Requestid:
-<<<<<<< HEAD
-      - U1J82LP8JMO08RLL8D10942PTFVV4KQNSO5AEMVJF66Q9ASUAAJG
-=======
-      - 1MF1JFQBSP2FFQ4TUN60TVOGLJVV4KQNSO5AEMVJF66Q9ASUAAJG
->>>>>>> fec710a6
+      - DMH58AB533TRB51L86RGQJ6647VV4KQNSO5AEMVJF66Q9ASUAAJG
     status: 200 OK
     code: 200
     duration: ""
@@ -923,11 +707,7 @@
       User-Agent:
       - aws-sdk-go/1.16.23 (go1.12; linux; amd64)
       X-Amz-Date:
-<<<<<<< HEAD
-      - 20190417T114119Z
-=======
-      - 20190416T125020Z
->>>>>>> fec710a6
+      - 20190417T193910Z
       X-Amz-Target:
       - DynamoDB_20120810.Scan
     url: https://dynamodb.us-east-2.amazonaws.com/
@@ -942,21 +722,13 @@
       Content-Type:
       - application/x-amz-json-1.0
       Date:
-<<<<<<< HEAD
-      - Wed, 17 Apr 2019 11:41:19 GMT
-=======
-      - Tue, 16 Apr 2019 12:50:20 GMT
->>>>>>> fec710a6
+      - Wed, 17 Apr 2019 19:39:10 GMT
       Server:
       - Server
       X-Amz-Crc32:
       - "3462596048"
       X-Amzn-Requestid:
-<<<<<<< HEAD
-      - BNAL7JV9EIUCRG22T2J0VCIGVRVV4KQNSO5AEMVJF66Q9ASUAAJG
-=======
-      - RQTJRQ6GS4LOCM6DOJ5NQBAJ6BVV4KQNSO5AEMVJF66Q9ASUAAJG
->>>>>>> fec710a6
+      - C18HMJ8USLOLOB5KILETR5BQTNVV4KQNSO5AEMVJF66Q9ASUAAJG
     status: 200 OK
     code: 200
     duration: ""
@@ -974,11 +746,7 @@
       User-Agent:
       - aws-sdk-go/1.16.23 (go1.12; linux; amd64)
       X-Amz-Date:
-<<<<<<< HEAD
-      - 20190417T114119Z
-=======
-      - 20190416T125020Z
->>>>>>> fec710a6
+      - 20190417T193910Z
       X-Amz-Target:
       - DynamoDB_20120810.Scan
     url: https://dynamodb.us-east-2.amazonaws.com/
@@ -993,21 +761,13 @@
       Content-Type:
       - application/x-amz-json-1.0
       Date:
-<<<<<<< HEAD
-      - Wed, 17 Apr 2019 11:41:19 GMT
-=======
-      - Tue, 16 Apr 2019 12:50:20 GMT
->>>>>>> fec710a6
+      - Wed, 17 Apr 2019 19:39:10 GMT
       Server:
       - Server
       X-Amz-Crc32:
       - "3462596048"
       X-Amzn-Requestid:
-<<<<<<< HEAD
-      - O33TESM0AI3KAO0CFCE291NNGNVV4KQNSO5AEMVJF66Q9ASUAAJG
-=======
-      - 54BU81FR86DOFH013ACL38NJEJVV4KQNSO5AEMVJF66Q9ASUAAJG
->>>>>>> fec710a6
+      - VPD7DLHG4EQS1PNL3BTFVO3VBRVV4KQNSO5AEMVJF66Q9ASUAAJG
     status: 200 OK
     code: 200
     duration: ""
@@ -1025,11 +785,7 @@
       User-Agent:
       - aws-sdk-go/1.16.23 (go1.12; linux; amd64)
       X-Amz-Date:
-<<<<<<< HEAD
-      - 20190417T114119Z
-=======
-      - 20190416T125020Z
->>>>>>> fec710a6
+      - 20190417T193910Z
       X-Amz-Target:
       - DynamoDB_20120810.Scan
     url: https://dynamodb.us-east-2.amazonaws.com/
@@ -1044,21 +800,13 @@
       Content-Type:
       - application/x-amz-json-1.0
       Date:
-<<<<<<< HEAD
-      - Wed, 17 Apr 2019 11:41:19 GMT
-=======
-      - Tue, 16 Apr 2019 12:50:20 GMT
->>>>>>> fec710a6
+      - Wed, 17 Apr 2019 19:39:10 GMT
       Server:
       - Server
       X-Amz-Crc32:
       - "511752941"
       X-Amzn-Requestid:
-<<<<<<< HEAD
-      - 9VJ9NTDAQJ4MD59JUT3862S3BNVV4KQNSO5AEMVJF66Q9ASUAAJG
-=======
-      - GDNV1MAK8CHE1FLLT84LU9KPCRVV4KQNSO5AEMVJF66Q9ASUAAJG
->>>>>>> fec710a6
+      - O1E78UEO8IMVHAF687877VJ4UVVV4KQNSO5AEMVJF66Q9ASUAAJG
     status: 200 OK
     code: 200
     duration: ""
@@ -1076,11 +824,7 @@
       User-Agent:
       - aws-sdk-go/1.16.23 (go1.12; linux; amd64)
       X-Amz-Date:
-<<<<<<< HEAD
-      - 20190417T114119Z
-=======
-      - 20190416T125020Z
->>>>>>> fec710a6
+      - 20190417T193910Z
       X-Amz-Target:
       - DynamoDB_20120810.Scan
     url: https://dynamodb.us-east-2.amazonaws.com/
@@ -1095,21 +839,13 @@
       Content-Type:
       - application/x-amz-json-1.0
       Date:
-<<<<<<< HEAD
-      - Wed, 17 Apr 2019 11:41:19 GMT
-=======
-      - Tue, 16 Apr 2019 12:50:20 GMT
->>>>>>> fec710a6
+      - Wed, 17 Apr 2019 19:39:10 GMT
       Server:
       - Server
       X-Amz-Crc32:
       - "893020929"
       X-Amzn-Requestid:
-<<<<<<< HEAD
-      - H45D7T5L46CCHBPO6QAP9IGCRBVV4KQNSO5AEMVJF66Q9ASUAAJG
-=======
-      - E05V05R4VHEHE7S37QGAHG4S1RVV4KQNSO5AEMVJF66Q9ASUAAJG
->>>>>>> fec710a6
+      - OLK84SU8O2SR7BIIUV09HAP287VV4KQNSO5AEMVJF66Q9ASUAAJG
     status: 200 OK
     code: 200
     duration: ""
@@ -1127,11 +863,7 @@
       User-Agent:
       - aws-sdk-go/1.16.23 (go1.12; linux; amd64)
       X-Amz-Date:
-<<<<<<< HEAD
-      - 20190417T114119Z
-=======
-      - 20190416T125020Z
->>>>>>> fec710a6
+      - 20190417T193910Z
       X-Amz-Target:
       - DynamoDB_20120810.Scan
     url: https://dynamodb.us-east-2.amazonaws.com/
@@ -1146,21 +878,13 @@
       Content-Type:
       - application/x-amz-json-1.0
       Date:
-<<<<<<< HEAD
-      - Wed, 17 Apr 2019 11:41:19 GMT
-=======
-      - Tue, 16 Apr 2019 12:50:20 GMT
->>>>>>> fec710a6
+      - Wed, 17 Apr 2019 19:39:10 GMT
       Server:
       - Server
       X-Amz-Crc32:
       - "3460309551"
       X-Amzn-Requestid:
-<<<<<<< HEAD
-      - KO8ECFTFF5JR2TLR6JNKGC5A8RVV4KQNSO5AEMVJF66Q9ASUAAJG
-=======
-      - I75K0S3PMGQ5E11A54J9UEV8HBVV4KQNSO5AEMVJF66Q9ASUAAJG
->>>>>>> fec710a6
+      - RB58ORU33B0PP9KSA5M4E2I2D3VV4KQNSO5AEMVJF66Q9ASUAAJG
     status: 200 OK
     code: 200
     duration: ""