--- conflicted
+++ resolved
@@ -64,11 +64,8 @@
 	// Update the environment to use local implementations for each portable API.
 	pctx.env = pctx.overrideEnv(
 		"BLOB_BUCKET_URL=mem://",
-<<<<<<< HEAD
 		"RUNTIMEVAR_VARIABLE_URL=constant://?val=test-variable-value&decoder=string",
-=======
 		"SECRETS_KEEPER_URL=base64key://smGbjm71Nxd1Ig5FS0wj9SlbzAIrnolCz9bQQ6uAhl4=",
->>>>>>> 9848c06b
 	)
 
 	// Run the program, listening on a free port.
@@ -226,7 +223,6 @@
 				"key2 contents",
 			},
 		},
-<<<<<<< HEAD
 		// RUNTIMEVAR TESTS.
 		{
 			api:         "runtimevar",
@@ -240,7 +236,8 @@
 				"The current value of the variable",
 				"test-variable-value",
 				"It was last modified",
-=======
+			},
+		},
 		// SECRETS TESTS.
 		{
 			api:         "secrets",
@@ -347,7 +344,6 @@
 				`<a href="./decrypt">Decrypt</a>`,
 				"Enter base64-encoded data to decrypt",
 				"this-is-not-base64", // input carries over
->>>>>>> 9848c06b
 			},
 		},
 	}
