--- conflicted
+++ resolved
@@ -6,15 +6,9 @@
 
 Available Commands:
   biome       TODO Manage biomes
-<<<<<<< HEAD
-  build       TODO Build a Docker image
+  build       Build a Docker image
   demo        Manage Go CDK portable type demos
-  deploy      TODO Deploy the biome
-=======
-  build       Build a Docker image
-  demo        TODO Manage demos
   deploy      Deploy the application to the biome's deployment target
->>>>>>> a421e379
   help        Help about any command
   init        Initialize a new project
   resource    Manage resources
@@ -33,15 +27,9 @@
 
 Available Commands:
   biome       TODO Manage biomes
-<<<<<<< HEAD
-  build       TODO Build a Docker image
+  build       Build a Docker image
   demo        Manage Go CDK portable type demos
-  deploy      TODO Deploy the biome
-=======
-  build       Build a Docker image
-  demo        TODO Manage demos
   deploy      Deploy the application to the biome's deployment target
->>>>>>> a421e379
   help        Help about any command
   init        Initialize a new project
   resource    Manage resources
@@ -60,15 +48,9 @@
 
 Available Commands:
   biome       TODO Manage biomes
-<<<<<<< HEAD
-  build       TODO Build a Docker image
+  build       Build a Docker image
   demo        Manage Go CDK portable type demos
-  deploy      TODO Deploy the biome
-=======
-  build       Build a Docker image
-  demo        TODO Manage demos
   deploy      Deploy the application to the biome's deployment target
->>>>>>> a421e379
   help        Help about any command
   init        Initialize a new project
   resource    Manage resources
@@ -87,15 +69,9 @@
 
 Available Commands:
   biome       TODO Manage biomes
-<<<<<<< HEAD
-  build       TODO Build a Docker image
+  build       Build a Docker image
   demo        Manage Go CDK portable type demos
-  deploy      TODO Deploy the biome
-=======
-  build       Build a Docker image
-  demo        TODO Manage demos
   deploy      Deploy the application to the biome's deployment target
->>>>>>> a421e379
   help        Help about any command
   init        Initialize a new project
   resource    Manage resources
