// Copyright 2019 The Go Cloud Authors
//
// Licensed under the Apache License, Version 2.0 (the "License");
// you may not use this file except in compliance with the License.
// You may obtain a copy of the License at
//
//     https://www.apache.org/licenses/LICENSE-2.0
//
// Unless required by applicable law or agreed to in writing, software
// distributed under the License is distributed on an "AS IS" BASIS,
// WITHOUT WARRANTIES OR CONDITIONS OF ANY KIND, either express or implied.
// See the License for the specific language governing permissions and
// limitations under the License.

package main

import (
	"bytes"
	"context"
	"flag"
	"fmt"
	"io"
	"os"
	"os/exec"
	"os/signal"
	"path/filepath"

	"golang.org/x/xerrors"
)

func main() {
	pctx, err := osProcessContext()
	if err != nil {
		fmt.Fprintln(os.Stderr, err)
		os.Exit(1)

	}
	debug := false
	ctx, done := withInterrupt(context.Background())
	err = run(ctx, pctx, os.Args[1:], &debug)
	done()
	if err != nil {
		if debug {
			fmt.Fprintf(os.Stderr, "%+v\n", err)
		} else {
			// TODO(light): format error message parts one per line?
			fmt.Fprintf(os.Stderr, "%v\n", err)
		}
		if xerrors.As(err, new(usageError)) {
			os.Exit(64)
		}
		os.Exit(1)
	}
}

func run(ctx context.Context, pctx *processContext, args []string, debug *bool) error {
	globalFlags := newFlagSet(pctx, "gocdk")
	globalFlags.BoolVar(debug, "debug", false, "show verbose error messages")
	if err := globalFlags.Parse(args); xerrors.Is(err, flag.ErrHelp) {
		return nil
	} else if err != nil {
		return usagef("gocdk: %w", err)
	}
	if globalFlags.NArg() == 0 {
		return usagef("gocdk COMMAND ...")
	}

	cmdArgs := globalFlags.Args()[1:]
	switch cmdName := globalFlags.Arg(0); cmdName {
	case "init":
		return init_(ctx, pctx, cmdArgs)
	case "serve":
		return serve(ctx, pctx, cmdArgs)
	case "add":
		return add(ctx, pctx, cmdArgs)
	case "deploy":
		return deploy(ctx, pctx, cmdArgs)
	case "build":
		return build(ctx, pctx, cmdArgs)
	case "apply":
		return apply(ctx, pctx, cmdArgs)
	case "launch":
		return launch(ctx, pctx, cmdArgs)
	default:
		// TODO(light): We should do spell-checking/fuzzy-matching.
		return usagef("unknown gocdk command %s", cmdName)
	}
}

// processContext is the state that gocdk uses to run. It is collected in
// this struct to avoid obtaining this from globals for simpler testing.
type processContext struct {
	workdir string
	env     []string
	stdin   io.Reader
	stdout  io.Writer
	stderr  io.Writer
}

// osProcessContext returns the default process context from global variables.
func osProcessContext() (*processContext, error) {
	workdir, err := os.Getwd()
	if err != nil {
		return nil, err
	}
	return &processContext{
		workdir: workdir,
		env:     os.Environ(),
		stdin:   os.Stdin,
		stdout:  os.Stdout,
		stderr:  os.Stderr,
	}, nil
}

<<<<<<< HEAD
// overrideEnv returns a copy of pctx.env that has vars appended to the end.
// This method is safe to call from multiple goroutines.
func (pctx *processContext) overrideEnv(vars ...string) []string {
	// Setting the slice's capacity to length ensures that a new backing array
	// is allocated if len(vars) > 0.
	return append(pctx.env[:len(pctx.env):len(pctx.env)], vars...)
=======
// resolve joins path with pctx.workdir if path is relative. Otherwise,
// it returns path.
func (pctx *processContext) resolve(path string) string {
	if filepath.IsAbs(path) {
		return path
	}
	return filepath.Join(pctx.workdir, path)
>>>>>>> e364c68b
}

// findModuleRoot searches the given directory and those above it for the Go
// module root.
func findModuleRoot(ctx context.Context, dir string) (string, error) {
	c := exec.CommandContext(ctx, "go", "list", "-m", "-f", "{{.Dir}}")
	c.Dir = dir
	output, err := c.Output()
	if err != nil {
		return "", xerrors.Errorf("find module root for %s: %w", dir, err)
	}
	output = bytes.TrimSuffix(output, []byte("\n"))
	if len(output) == 0 {
		return "", xerrors.Errorf("find module root for %s: no module found", dir, err)
	}
	return string(output), nil
}

// withInterrupt returns a copy of parent with a new Done channel. The returned
// context's Done channel will be closed when the process receives an interrupt
// signal, the parent context's Done channel is closed, or the stop function is
// called, whichever comes first.
//
// The stop function releases resources and stops listening for signals, so code
// should call it as soon as the operation using the context completes.
func withInterrupt(parent context.Context) (_ context.Context, stop func()) {
	sig := make(chan os.Signal, 1)
	signal.Notify(sig, interruptSignals()...)
	ctx, cancel := context.WithCancel(parent)
	done := make(chan struct{})
	go func() {
		select {
		case <-sig:
			cancel()
		case <-done:
		}
	}()
	return ctx, func() {
		cancel()
		signal.Stop(sig)
		close(done)
	}
}<|MERGE_RESOLUTION|>--- conflicted
+++ resolved
@@ -112,14 +112,14 @@
 	}, nil
 }
 
-<<<<<<< HEAD
 // overrideEnv returns a copy of pctx.env that has vars appended to the end.
 // This method is safe to call from multiple goroutines.
 func (pctx *processContext) overrideEnv(vars ...string) []string {
 	// Setting the slice's capacity to length ensures that a new backing array
 	// is allocated if len(vars) > 0.
 	return append(pctx.env[:len(pctx.env):len(pctx.env)], vars...)
-=======
+}
+
 // resolve joins path with pctx.workdir if path is relative. Otherwise,
 // it returns path.
 func (pctx *processContext) resolve(path string) string {
@@ -127,7 +127,6 @@
 		return path
 	}
 	return filepath.Join(pctx.workdir, path)
->>>>>>> e364c68b
 }
 
 // findModuleRoot searches the given directory and those above it for the Go
