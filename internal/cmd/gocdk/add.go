--- conflicted
+++ resolved
@@ -42,15 +42,13 @@
 		demoURL:    "/demo/blob.bucket/",
 	},
 	{
-<<<<<<< HEAD
 		name:       "runtimevar.Variable",
 		goDemoPath: "/demo/runtimevar.variable/demo_runtimevar_variable.go",
 		demoURL:    "/demo/runtimevar.variable/",
-=======
+	},
 		name:       "secrets.Keeper",
 		goDemoPath: "/demo/secrets.keeper/demo_secrets_keeper.go",
 		demoURL:    "/demo/secrets.keeper/",
->>>>>>> 26f47f45
 	},
 }
 
