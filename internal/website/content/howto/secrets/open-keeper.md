--- conflicted
+++ resolved
@@ -80,24 +80,7 @@
 endpoint and authentication token are specified using the environment
 variables `VAULT_SERVER_URL` and `VAULT_SERVER_TOKEN`, respectively.
 
-<<<<<<< HEAD
-```go
-import (
-    "gocloud.dev/secrets"
-    _ "gocloud.dev/secrets/vaultsecrets"
-)
-
-// ...
-
-keeper, err := secrets.OpenKeeper(ctx, "vault://my-key")
-if err != nil {
-    return err
-}
-defer keeper.Close()
-```
-=======
-{{< goexample "gocloud.dev/secrets/vault.Example_openFromURL" >}}
->>>>>>> e1072965
+{{< goexample "gocloud.dev/secrets/vaultsecrets.Example_openFromURL" >}}
 
 [Vault]: https://www.vaultproject.io/
 [transit secrets engine]: https://www.vaultproject.io/docs/secrets/transit/index.html
@@ -107,30 +90,7 @@
 The [`vaultsecrests.OpenKeeper`][] constructor opens a transit secrets engine
 key. You must first connect to your Vault instance.
 
-<<<<<<< HEAD
-```go
-import (
-    "github.com/hashicorp/vault/api"
-    "gocloud.dev/secrets/vaultsecrets"
-)
-
-// ...
-
-vaultClient, err := vaultsecrets.Dial(ctx, &vaultsecrets.Config{
-    Token: "CLIENT_TOKEN",
-    APIConfig: api.Config{
-        Address: "http://127.0.0.1:8200",
-    },
-})
-if err != nil {
-    return err
-}
-keeper := vaultsecrets.OpenKeeper(vaultClient, "my-key", nil)
-defer keeper.Close()
-```
-=======
-{{< goexample "gocloud.dev/secrets/vault.ExampleOpenKeeper" >}}
->>>>>>> e1072965
+{{< goexample "gocloud.dev/secrets/vaultsecrets.ExampleOpenKeeper" >}}
 
 [`vaultsecrets.OpenKeeper`]: https://godoc.org/gocloud.dev/secrets/vaultsecrets#OpenKeeper
 
