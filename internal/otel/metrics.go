// Copyright 2019-2025 The Go Cloud Development Kit Authors
//
// Licensed under the Apache License, Version 2.0 (the "License");
// you may not use this file except in compliance with the License.
// You may obtain a copy of the License at
//
//     https://www.apache.org/licenses/LICENSE-2.0
//
// Unless required by applicable law or agreed to in writing, software
// distributed under the License is distributed on an "AS IS" BASIS,
// WITHOUT WARRANTIES OR CONDITIONS OF ANY KIND, either express or implied.
// See the License for the specific language governing permissions and
// limitations under the License.

// Package otel supports OpenTelemetry tracing and metrics for the Go Cloud Development Kit.
package otel

import (
	"fmt"
	"go.opentelemetry.io/otel/attribute"
	"go.opentelemetry.io/otel/metric"
	sdkmetric "go.opentelemetry.io/otel/sdk/metric"
	"strings"
)

<<<<<<< HEAD
=======
// Units are encoded according to the case-sensitive abbreviations from the
// Unified Code for Units of Measure: http://unitsofmeasure.org/ucum.html
const (
	UnitDimensionless = "1"
	UnitBytes         = "By"
	UnitMilliseconds  = "ms"
	UnitSeconds       = "s"
)

>>>>>>> 11a57314
var (
	DefaultMillisecondsBoundaries = []float64{
		0.0, 0.1, 0.2, 0.4, 0.6, 0.8, 1.0,
		2.0, 3.0, 4.0, 5.0, 6.0, 8.0, 10.0,
		13.0, 16.0, 20.0, 25.0, 30.0, 40.0,
		50.0, 65.0, 80.0, 100.0, 130.0, 160.0,
		200.0, 250.0, 300.0, 400.0, 500.0,
		650.0, 800.0, 1000.0, 2000.0, 5000.0, 10000.0,
	}
)

<<<<<<< HEAD
const UnitMilliseconds = "ms"

=======
>>>>>>> 11a57314
func Views() []sdkmetric.View {

	return []sdkmetric.View{

		// View for latency histogram
		func(inst sdkmetric.Instrument) (sdkmetric.Stream, bool) {
			if inst.Kind == sdkmetric.InstrumentKindHistogram {
<<<<<<< HEAD
				return sdkmetric.Stream{
					Name:        inst.Name,
					Description: "Distribution of method latency, by provider and method.",
					Aggregation: sdkmetric.AggregationExplicitBucketHistogram{
						Boundaries: DefaultMillisecondsBoundaries,
					},
					AttributeFilter: func(kv attribute.KeyValue) bool {
						return kv.Key == ProviderKey || kv.Key == PackageKey || kv.Key == MethodKey
					},
				}, true
			}
=======
				if strings.HasSuffix(inst.Name, "/latency") {
					return sdkmetric.Stream{
						Name:        inst.Name,
						Description: "Distribution of method latency, by provider and method.",
						Aggregation: sdkmetric.AggregationExplicitBucketHistogram{
							Boundaries: DefaultMillisecondsBoundaries,
						},
						AttributeFilter: func(kv attribute.KeyValue) bool {
							return kv.Key == PackageKey || kv.Key == MethodKey
						},
					}, true
				}
			}

>>>>>>> 11a57314
			return sdkmetric.Stream{}, false
		},

		// View for completed_calls count
		func(inst sdkmetric.Instrument) (sdkmetric.Stream, bool) {
			if inst.Kind == sdkmetric.InstrumentKindHistogram {
<<<<<<< HEAD
				return sdkmetric.Stream{
					Name:        strings.Replace(inst.Name, "/latency", "/completed_calls", 1),
					Description: "Count of method calls by provider, method and status.",
					Aggregation: sdkmetric.DefaultAggregationSelector(sdkmetric.InstrumentKindCounter),
					AttributeFilter: func(kv attribute.KeyValue) bool {
						return kv.Key == ProviderKey || kv.Key == MethodKey || kv.Key == StatusKey
					},
				}, true
			}
=======
				if strings.HasSuffix(inst.Name, "/latency") {
					return sdkmetric.Stream{
						Name:        strings.Replace(inst.Name, "/latency", "/completed_calls", 1),
						Description: "Count of method calls by provider, method and status.",
						Aggregation: sdkmetric.DefaultAggregationSelector(sdkmetric.InstrumentKindCounter),
						AttributeFilter: func(kv attribute.KeyValue) bool {
							return kv.Key == MethodKey || kv.Key == StatusKey
						},
					}, true
				}
			}
			return sdkmetric.Stream{}, false
		},

		func(inst sdkmetric.Instrument) (sdkmetric.Stream, bool) {
			if inst.Kind == sdkmetric.InstrumentKindCounter {
				if strings.HasSuffix(inst.Name, "/bytes_read") {
					return sdkmetric.Stream{
						Name:        inst.Name,
						Description: "Sum of bytes read from the service.",
						Aggregation: sdkmetric.AggregationSum{},
						AttributeFilter: func(kv attribute.KeyValue) bool {
							return kv.Key == PackageKey || kv.Key == MethodKey
						},
					}, true
				}
			}

			return sdkmetric.Stream{}, false
		},

		func(inst sdkmetric.Instrument) (sdkmetric.Stream, bool) {
			if inst.Kind == sdkmetric.InstrumentKindCounter {
				if strings.HasSuffix(inst.Name, "/bytes_written") {
					return sdkmetric.Stream{
						Name:        inst.Name,
						Description: "Sum of bytes written to the service.",
						Aggregation: sdkmetric.AggregationSum{},
						AttributeFilter: func(kv attribute.KeyValue) bool {
							return kv.Key == PackageKey || kv.Key == MethodKey
						},
					}, true
				}
			}

>>>>>>> 11a57314
			return sdkmetric.Stream{}, false
		},
	}
}
<<<<<<< HEAD

// LatencyMeasure returns the measure for method call latency used
// by Go CDK APIs.
func LatencyMeasure(pkg string) metric.Float64Histogram {

	pkgMeter := MeterForPackage(pkg)

	m, err := pkgMeter.Float64Histogram(
		pkg+"/latency",
		metric.WithDescription("Latency distribution of method calls"),
		metric.WithUnit(UnitMilliseconds))
=======

// LatencyMeasure returns the measure for method call latency used
// by Go CDK APIs.
func LatencyMeasure(pkg string) metric.Float64Histogram {

	pkgMeter := MeterForPackage(pkg)

	m, err := pkgMeter.Float64Histogram(
		pkg+"/latency",
		metric.WithDescription("Latency distribution of method calls"),
		metric.WithUnit(UnitMilliseconds))

	if err != nil {
		// The only possible errors are from invalid key or value names, and those are programming
		// errors that will be found during testing.
		panic(fmt.Sprintf("fullName=%q, provider=%q: %v", pkg, pkgMeter, err))
	}

	return m
}

func BytesMeasure(pkg string, meterName string, description string) metric.Int64Counter {
	pkgMeter := MeterForPackage(pkg)
	m, err := pkgMeter.Int64Counter(pkg+meterName, metric.WithDescription(description), metric.WithUnit(UnitBytes))
>>>>>>> 11a57314

	if err != nil {
		// The only possible errors are from invalid key or value names, and those are programming
		// errors that will be found during testing.
		panic(fmt.Sprintf("fullName=%q, provider=%q: %v", pkg, pkgMeter, err))
	}
<<<<<<< HEAD

=======
>>>>>>> 11a57314
	return m
}<|MERGE_RESOLUTION|>--- conflicted
+++ resolved
@@ -23,8 +23,6 @@
 	"strings"
 )
 
-<<<<<<< HEAD
-=======
 // Units are encoded according to the case-sensitive abbreviations from the
 // Unified Code for Units of Measure: http://unitsofmeasure.org/ucum.html
 const (
@@ -34,7 +32,6 @@
 	UnitSeconds       = "s"
 )
 
->>>>>>> 11a57314
 var (
 	DefaultMillisecondsBoundaries = []float64{
 		0.0, 0.1, 0.2, 0.4, 0.6, 0.8, 1.0,
@@ -46,11 +43,6 @@
 	}
 )
 
-<<<<<<< HEAD
-const UnitMilliseconds = "ms"
-
-=======
->>>>>>> 11a57314
 func Views() []sdkmetric.View {
 
 	return []sdkmetric.View{
@@ -58,19 +50,6 @@
 		// View for latency histogram
 		func(inst sdkmetric.Instrument) (sdkmetric.Stream, bool) {
 			if inst.Kind == sdkmetric.InstrumentKindHistogram {
-<<<<<<< HEAD
-				return sdkmetric.Stream{
-					Name:        inst.Name,
-					Description: "Distribution of method latency, by provider and method.",
-					Aggregation: sdkmetric.AggregationExplicitBucketHistogram{
-						Boundaries: DefaultMillisecondsBoundaries,
-					},
-					AttributeFilter: func(kv attribute.KeyValue) bool {
-						return kv.Key == ProviderKey || kv.Key == PackageKey || kv.Key == MethodKey
-					},
-				}, true
-			}
-=======
 				if strings.HasSuffix(inst.Name, "/latency") {
 					return sdkmetric.Stream{
 						Name:        inst.Name,
@@ -85,24 +64,12 @@
 				}
 			}
 
->>>>>>> 11a57314
 			return sdkmetric.Stream{}, false
 		},
 
 		// View for completed_calls count
 		func(inst sdkmetric.Instrument) (sdkmetric.Stream, bool) {
 			if inst.Kind == sdkmetric.InstrumentKindHistogram {
-<<<<<<< HEAD
-				return sdkmetric.Stream{
-					Name:        strings.Replace(inst.Name, "/latency", "/completed_calls", 1),
-					Description: "Count of method calls by provider, method and status.",
-					Aggregation: sdkmetric.DefaultAggregationSelector(sdkmetric.InstrumentKindCounter),
-					AttributeFilter: func(kv attribute.KeyValue) bool {
-						return kv.Key == ProviderKey || kv.Key == MethodKey || kv.Key == StatusKey
-					},
-				}, true
-			}
-=======
 				if strings.HasSuffix(inst.Name, "/latency") {
 					return sdkmetric.Stream{
 						Name:        strings.Replace(inst.Name, "/latency", "/completed_calls", 1),
@@ -148,24 +115,10 @@
 				}
 			}
 
->>>>>>> 11a57314
 			return sdkmetric.Stream{}, false
 		},
 	}
 }
-<<<<<<< HEAD
-
-// LatencyMeasure returns the measure for method call latency used
-// by Go CDK APIs.
-func LatencyMeasure(pkg string) metric.Float64Histogram {
-
-	pkgMeter := MeterForPackage(pkg)
-
-	m, err := pkgMeter.Float64Histogram(
-		pkg+"/latency",
-		metric.WithDescription("Latency distribution of method calls"),
-		metric.WithUnit(UnitMilliseconds))
-=======
 
 // LatencyMeasure returns the measure for method call latency used
 // by Go CDK APIs.
@@ -190,16 +143,11 @@
 func BytesMeasure(pkg string, meterName string, description string) metric.Int64Counter {
 	pkgMeter := MeterForPackage(pkg)
 	m, err := pkgMeter.Int64Counter(pkg+meterName, metric.WithDescription(description), metric.WithUnit(UnitBytes))
->>>>>>> 11a57314
 
 	if err != nil {
 		// The only possible errors are from invalid key or value names, and those are programming
 		// errors that will be found during testing.
 		panic(fmt.Sprintf("fullName=%q, provider=%q: %v", pkg, pkgMeter, err))
 	}
-<<<<<<< HEAD
-
-=======
->>>>>>> 11a57314
 	return m
 }