#!/usr/bin/env bash
# Copyright 2018 The Go Cloud Development Kit Authors
#
# Licensed under the Apache License, Version 2.0 (the "License");
# you may not use this file except in compliance with the License.
# You may obtain a copy of the License at
#
#     https://www.apache.org/licenses/LICENSE-2.0
#
# Unless required by applicable law or agreed to in writing, software
# distributed under the License is distributed on an "AS IS" BASIS,
# WITHOUT WARRANTIES OR CONDITIONS OF ANY KIND, either express or implied.
# See the License for the specific language governing permissions and
# limitations under the License.

# This script runs all checks for Go CDK on Travis, including go test suites,
# compatibility checks, consistency checks, Wire, etc.

# https://coderwall.com/p/fkfaqq/safer-bash-scripts-with-set-euxo-pipefail
# Change to -euxo if debugging.
set -euo pipefail

if [[ $# -gt 0 ]]; then
  echo "usage: runchecks.sh" 1>&2
  exit 64
fi


# The following logic lets us skip the (lengthy) installation process and tests
# in some cases where the PR carries trivial changes that don't affect the code
# (such as documentation-only).
if [[ ! -z "$TRAVIS_BRANCH" ]] && [[ ! -z "$TRAVIS_PULL_REQUEST_SHA" ]]; then
  tmpfile=$(mktemp)
  function cleanup() {
    rm -rf "$tmpfile"
  }
  trap cleanup EXIT

  mergebase="$(git merge-base -- "$TRAVIS_BRANCH" "$TRAVIS_PULL_REQUEST_SHA")"
  if [[ -z $mergebase ]]; then
    echo "merge-base empty. Please ensure that the PR is mergeable."
    exit 1
  fi
  git diff --name-only "$mergebase" "$TRAVIS_PULL_REQUEST_SHA" -- > $tmpfile

  # Find out if the diff has any files that are neither:
  #
  # * in internal/website, nor
  # * end with .md
  #
  # If there are no such files, grep returns 1 and we don't have to run the
  # tests.
  echo "The following files changed:"
  cat $tmpfile
  if grep -vP "(^internal/website|.md$)" $tmpfile; then
    echo "--> Found some non-trivial changes, running tests"
  else
    echo "--> Diff doesn't affect tests; not running them"
    exit 0
  fi
fi


# start_local_deps.sh requires that Docker is installed, via Travis services,
# which are only supported on Linux.
# Without the dependencies running, tests that depend on them are skipped.
if [[ "$TRAVIS_OS_NAME" == "linux" ]]; then
  echo
  echo "Starting local dependencies..."
  ./internal/testing/start_local_deps.sh
fi


# Run Go tests for the root. Only do coverage for the Linux build
# because it is slow, and codecov will only save the last one anyway.
result=0
echo
echo "Running Go tests..."
if [[ "$TRAVIS_OS_NAME" == "linux" ]]; then
  go test -mod=readonly -race -coverpkg=./... -coverprofile=coverage.out ./... || result=1
  if [ -f coverage.out ] && [ $result -eq 0 ]; then
    # Filter out test and sample packages.
    grep -v test coverage.out | grep -v samples > coverage2.out
    mv coverage2.out coverage.out
    bash <(curl -s https://codecov.io/bash)
  fi
else
  go test -mod=readonly -race ./... || result=1
  # No need to run other checks on OSs other than linux.
  exit $result
fi


echo
echo "Ensuring .go files are formatted with gofmt -s..."
DIFF=$(gofmt -s -d `find . -name '*.go' -type f`)
if [ -n "$DIFF" ]; then
  echo "FAIL: please run gofmt -s and commit the result"
  echo "$DIFF";
  exit 1;
fi;

<<<<<<< HEAD
# Ensure that "go generate" is up to date for gocdk.
tmpstaticgo=$(mktemp)
function cleanupstaticgo() {
  rm -rf "$tmpstaticgo"
}
trap cleanupstaticgo EXIT
pushd internal/cmd/gocdk/
go run generate_static.go -- "$tmpstaticgo"
cat "$tmpstaticgo" | diff ./static.go - || {
  echo "FAIL: gocdk static files changed; run go generate in internal/cmd/gocdk and commit the updated static.go" && result=1
}
popd

# Ensure that the code has no extra dependencies (including transitive
# dependencies) that we're not already aware of by comparing with
# ./internal/testing/alldeps
#
# Whenever project dependencies change, rerun ./internal/testing/listdeps.sh
#
# Run this only on the latest version of Go, since module behavior may differ
# across versions.
=======

echo
echo "Ensuring that there are no dependencies not listed in ./internal/testing/alldeps..."
>>>>>>> e4fe4c67
if [[ $(go version) == *1\.12* ]]; then
  ./internal/testing/listdeps.sh | diff ./internal/testing/alldeps - || {
    echo "FAIL: dependencies changed; run: internal/testing/listdeps.sh > internal/testing/alldeps" && result=1
    # Module behavior may differ across versions.
    echo "using go version 1.12."
  }
fi


echo
echo "Ensuring that any new packages have the corresponding entries in Hugo..."
missing_packages="$(internal/website/listnewpkgs.sh)"
if ! [[ -z "$missing_packages" ]]; then
  echo "FAIL: missing package meta tags for:" 1>&2
  echo "$missing_packages" 1>&2
  result=1
fi


echo
echo "Ensuring that all examples used in Hugo match what's in source..."
internal/website/gatherexamples/run.sh | diff internal/website/data/examples.json - > /dev/null || {
  echo "FAIL: examples changed; run: internal/website/gatherexamples/run.sh > internal/website/data/examples.json"
  result=1
}

# For pull requests, check if there are undeclared incompatible API changes.
# Skip this if we're already going to fail since it is expensive.
if [[ ${result} -eq 0 ]] && [[ ! -z "$TRAVIS_BRANCH" ]] && [[ ! -z "$TRAVIS_PULL_REQUEST_SHA" ]]; then
  echo
  ./internal/testing/check_api_change.sh || result=1;
fi


echo
echo "Checking for wire problems or diffs..."
go install -mod=readonly github.com/google/wire/cmd/wire
wire check ./... || result=1
# "wire diff" fails with exit code 1 if any diffs are detected.
wire diff ./... || {
  echo "FAIL: wire diff found diffs!";
  result=1;
}

echo
echo "Running Go tests for sub-modules..."
for path in "./internal/cmd/gocdk" "./internal/contributebot" "./internal/website" "./samples/appengine"; do
  echo "Running tests in $path..."
  ( cd "$path" && exec go test -mod=readonly ./... ) || result=1
  echo "Running wire checks in $path..."
  ( cd "$path" && exec wire check ./... ) || result=1
  ( cd "$path" && exec wire diff ./... ) || (echo "FAIL: wire diff found diffs!" && result=1)
done
exit $result<|MERGE_RESOLUTION|>--- conflicted
+++ resolved
@@ -100,8 +100,9 @@
   exit 1;
 fi;
 
-<<<<<<< HEAD
-# Ensure that "go generate" is up to date for gocdk.
+
+echo
+echo "Ensuring that gocdk static content is up to date..."
 tmpstaticgo=$(mktemp)
 function cleanupstaticgo() {
   rm -rf "$tmpstaticgo"
@@ -110,23 +111,13 @@
 pushd internal/cmd/gocdk/
 go run generate_static.go -- "$tmpstaticgo"
 cat "$tmpstaticgo" | diff ./static.go - || {
-  echo "FAIL: gocdk static files changed; run go generate in internal/cmd/gocdk and commit the updated static.go" && result=1
+  echo "FAIL: gocdk static files are out of date; run go generate in internal/cmd/gocdk and commit the updated static.go" && result=1
 }
 popd
 
-# Ensure that the code has no extra dependencies (including transitive
-# dependencies) that we're not already aware of by comparing with
-# ./internal/testing/alldeps
-#
-# Whenever project dependencies change, rerun ./internal/testing/listdeps.sh
-#
-# Run this only on the latest version of Go, since module behavior may differ
-# across versions.
-=======
 
 echo
 echo "Ensuring that there are no dependencies not listed in ./internal/testing/alldeps..."
->>>>>>> e4fe4c67
 if [[ $(go version) == *1\.12* ]]; then
   ./internal/testing/listdeps.sh | diff ./internal/testing/alldeps - || {
     echo "FAIL: dependencies changed; run: internal/testing/listdeps.sh > internal/testing/alldeps" && result=1
