// Copyright 2019 The Go Cloud Development Kit Authors
//
// Licensed under the Apache License, Version 2.0 (the "License");
// you may not use this file except in compliance with the License.
// You may obtain a copy of the License at
//
//     https://www.apache.org/licenses/LICENSE-2.0
//
// Unless required by applicable law or agreed to in writing, software
// distributed under the License is distributed on an "AS IS" BASIS,
// WITHOUT WARRANTIES OR CONDITIONS OF ANY KIND, either express or implied.
// See the License for the specific language governing permissions and
// limitations under the License.

package setup // import "gocloud.dev/internal/testing/setup"

import (
	"io/ioutil"
	"context"
	"flag"
	"net"
	"net/http"
	"os"
	"path/filepath"
	"regexp"
	"testing"

	"github.com/aws/aws-sdk-go/aws"
	awscreds "github.com/aws/aws-sdk-go/aws/credentials"
	"github.com/aws/aws-sdk-go/aws/session"
	"github.com/dnaeon/go-vcr/recorder"
	"gocloud.dev/gcp"
	"gocloud.dev/internal/testing/replay"
	"gocloud.dev/internal/useragent"

	"cloud.google.com/go/httpreplay"
	"golang.org/x/oauth2/google"
	"google.golang.org/api/option"
	"google.golang.org/grpc"
	grpccreds "google.golang.org/grpc/credentials"
	"google.golang.org/grpc/credentials/oauth"

	"github.com/Azure/azure-pipeline-go/pipeline"
	"github.com/Azure/azure-storage-blob-go/azblob"
)

// Record is true iff the tests are being run in "record" mode.
var Record = flag.Bool("record", false, "whether to run tests against cloud resources and record the interactions")

// FakeGCPCredentials gets fake GCP credentials.
func FakeGCPCredentials(ctx context.Context) (*google.Credentials, error) {
	return google.CredentialsFromJSON(ctx, []byte(`{"type": "service_account", "project_id": "my-project-id"}`))
}

// NewAWSSession creates a new session for testing against AWS.
// If the test is in --record mode, the test will call out to AWS, and the
// results are recorded in a replay file.
// Otherwise, the session reads a replay file and runs the test as a replay,
// which never makes an outgoing HTTP call and uses fake credentials.
func NewAWSSession(t *testing.T, region string) (sess *session.Session, rt http.RoundTripper, cleanup func()) {
	mode := recorder.ModeReplaying
	if *Record {
		mode = recorder.ModeRecording
	}
	awsMatcher := &replay.ProviderMatcher{
		URLScrubbers: []*regexp.Regexp{
			regexp.MustCompile(`X-Amz-(Credential|Signature)=[^?]*`),
		},
		Headers: []string{"X-Amz-Target"},
	}
	r, cleanup, err := replay.NewRecorder(t, mode, awsMatcher, t.Name())
	if err != nil {
		t.Fatalf("unable to initialize recorder: %v", err)
	}

	client := &http.Client{Transport: r}
	sess, err = awsSession(region, client)
	if err != nil {
		t.Fatal(err)
	}
	return sess, r, cleanup
}

func awsSession(region string, client *http.Client) (*session.Session, error) {
	// Provide fake creds if running in replay mode.
	var creds *awscreds.Credentials
	if !*Record {
		creds = awscreds.NewStaticCredentials("FAKE_ID", "FAKE_SECRET", "FAKE_TOKEN")
	}
	return session.NewSession(&aws.Config{
		HTTPClient:  client,
		Region:      aws.String(region),
		Credentials: creds,
		MaxRetries:  aws.Int(0),
	})
}

// NewAWSSession2 is like NewAWSSession, but it uses a diffrent record/replay proxy.
func NewAWSSession2(ctx context.Context, t *testing.T, region string) (sess *session.Session, rt http.RoundTripper, cleanup func()) {
	httpreplay.DebugHeaders()
	path := filepath.Join("testdata", t.Name()+".replay")
	if *Record {
		t.Logf("Recording into golden file %s", path)
	} else {
		t.Logf("Replaying from golden file %s", path)
	}
	if *Record {
		if err := os.MkdirAll(filepath.Dir(path), 0755); err != nil {
			t.Fatal(err)
		}
		rec, err := httpreplay.NewRecorder(path, nil)
		if err != nil {
			t.Fatal(err)
		}
		rec.RemoveQueryParams("X-Amz-Credential", "X-Amz-Signature")
		rec.RemoveRequestHeaders("Authorization", "Duration", "X-Amz-Security-Token")
		rec.ClearHeaders("X-Amz-Date")
		rec.ClearHeaders("User-Agent") // AWS includes the Go version
		c, err := rec.Client(ctx, option.WithoutAuthentication())
		if err != nil {
			t.Fatal(err)
		}
		rt = c.Transport
		cleanup = func() {
			if err := rec.Close(); err != nil {
				t.Fatal(err)
			}
		}
	} else { // replay
		rep, err := httpreplay.NewReplayer(path)
		if err != nil {
			t.Fatal(err)
		}
		c, err := rep.Client(ctx)
		if err != nil {
			t.Fatal(err)
		}
		rt = c.Transport
		cleanup = func() { _ = rep.Close() } // Don't care about Close error on replay.
	}
	sess, err := awsSession(region, &http.Client{Transport: rt})
	if err != nil {
		t.Fatal(err)
	}
	return sess, rt, cleanup
}

// NewGCPClient creates a new HTTPClient for testing against GCP.
// If the test is in --record mode, the client will call out to GCP, and the
// results are recorded in a replay file.
// Otherwise, the session reads a replay file and runs the test as a replay,
// which never makes an outgoing HTTP call and uses fake credentials.
func NewGCPClient(ctx context.Context, t *testing.T) (client *gcp.HTTPClient, rt http.RoundTripper, done func()) {
	mode := recorder.ModeReplaying
	if *Record {
		mode = recorder.ModeRecording
	}

	// GFEs scrub X-Google- and X-GFE- headers from requests and responses.
	// Drop them from recordings made by users inside Google.
	// http://g3doc/gfe/g3doc/gfe3/design/http_filters/google_header_filter
	// (internal Google documentation).
	gfeDroppedHeaders := regexp.MustCompile("^X-(Google|GFE)-")

	gcpMatcher := &replay.ProviderMatcher{
		Headers:             []string{"User-Agent"},
		DropRequestHeaders:  gfeDroppedHeaders,
		DropResponseHeaders: gfeDroppedHeaders,
		URLScrubbers: []*regexp.Regexp{
			regexp.MustCompile(`Expires=[^?]*`),
		},
		BodyScrubbers: []*regexp.Regexp{regexp.MustCompile(`(?m)^\s*--.*$`)},
	}
	r, done, err := replay.NewRecorder(t, mode, gcpMatcher, t.Name())
	if err != nil {
		t.Fatalf("unable to initialize recorder: %v", err)
	}

	if *Record {
		creds, err := gcp.DefaultCredentials(ctx)
		if err != nil {
			t.Fatalf("failed to get default credentials: %v", err)
		}
		client, err = gcp.NewHTTPClient(r, gcp.CredentialsTokenSource(creds))
		if err != nil {
			t.Fatal(err)
		}
	} else {
		client = &gcp.HTTPClient{Client: http.Client{Transport: r}}
	}
	return client, r, done
}

// NewGCPgRPCConn creates a new connection for testing against GCP via gRPC.
// If the test is in --record mode, the client will call out to GCP, and the
// results are recorded in a replay file.
// Otherwise, the session reads a replay file and runs the test as a replay,
// which never makes an outgoing RPC and uses fake credentials.
func NewGCPgRPCConn(ctx context.Context, t *testing.T, endPoint, api string) (*grpc.ClientConn, func()) {
	mode := recorder.ModeReplaying
	if *Record {
		mode = recorder.ModeRecording
	}

	opts, done := replay.NewGCPDialOptions(t, mode, t.Name()+".replay")
	opts = append(opts, useragent.GRPCDialOption(api))
	if mode == recorder.ModeRecording {
		// Add credentials for real RPCs.
		creds, err := gcp.DefaultCredentials(ctx)
		if err != nil {
			t.Fatal(err)
		}
		opts = append(opts, grpc.WithTransportCredentials(grpccreds.NewClientTLSFromCert(nil, "")))
		opts = append(opts, grpc.WithPerRPCCredentials(oauth.TokenSource{TokenSource: gcp.CredentialsTokenSource(creds)}))
	} else {
		// Establish a local gRPC server for Dial to connect to and update endPoint
		// to point to it.
		// As of grpc 1.18, we must create a true gRPC server.
		srv := grpc.NewServer()
		l, err := net.Listen("tcp", "127.0.0.1:0")
		if err != nil {
			t.Fatal(err)
		}
		go func() {
			if err := srv.Serve(l); err != nil {
				t.Error(err)
			}
		}()
		defer srv.Stop()
		endPoint = l.Addr().String()
		opts = append(opts, grpc.WithInsecure())
	}
	conn, err := grpc.DialContext(ctx, endPoint, opts...)
	if err != nil {
		t.Fatal(err)
	}
	return conn, done
}

// NewAzureTestPipeline creates a new connection for testing against Azure Blob.
func NewAzureTestPipeline(ctx context.Context, t *testing.T, api string, credential azblob.Credential, accountName string) (pipeline.Pipeline, func(), *http.Client) {
	mode := recorder.ModeReplaying
	if *Record {
		mode = recorder.ModeRecording
	}

	azMatchers := &replay.ProviderMatcher{
		// Note: We can't match the User-Agent header because Azure includes the
		// "go" version in it.
		// Headers: []string{"User-Agent"},
		URLScrubbers: []*regexp.Regexp{
			regexp.MustCompile(`se=[^?]*`),
			regexp.MustCompile(`sig=[^?]*`),
		},
	}
	r, done, err := replay.NewRecorder(t, mode, azMatchers, t.Name())
	if err != nil {
		t.Fatalf("unable to initialize recorder: %v", err)
	}
	f := []pipeline.Factory{
		// Sets User-Agent for recorder.
		azblob.NewTelemetryPolicyFactory(azblob.TelemetryOptions{
			Value: useragent.AzureUserAgentPrefix(api),
		}),
		credential,
		pipeline.MethodFactoryMarker(),
	}

	httpClient := &http.Client{Transport: r}
	// Create a pipeline that uses httpClient to make requests.
	p := pipeline.NewPipeline(f, pipeline.Options{
		HTTPSender: pipeline.FactoryFunc(func(next pipeline.Policy, po *pipeline.PolicyOptions) pipeline.PolicyFunc {
			return func(ctx context.Context, request pipeline.Request) (pipeline.Response, error) {
				r, err := httpClient.Do(request.WithContext(ctx))
				if err != nil {
					err = pipeline.NewError(err, "HTTP request failed")
				}
				return pipeline.NewHTTPResponse(r), err
			}
		}),
	})
	return p, done, httpClient
}

<<<<<<< HEAD
// NewAzureKeyVaultTestClient creates a *http.Client for Azure KeyVault test recordings.
func NewAzureKeyVaultTestClient(ctx context.Context, t *testing.T) (func(), *http.Client) {
	mode := recorder.ModeReplaying
	if *Record {
		mode = recorder.ModeRecording
	}

	azMatchers := &replay.ProviderMatcher{}
	r, done, err := replay.NewRecorder(t, mode, azMatchers, t.Name())
	if err != nil {
		t.Fatalf("unable to initialize recorder: %v", err)
	}

	return done, &http.Client{Transport: r}
=======
// FakeGCPDefaultCredentials sets up the environment with fake GCP credentials.
// It returns a cleanup function.
func FakeGCPDefaultCredentials(t *testing.T) func() {
	const envVar = "GOOGLE_APPLICATION_CREDENTIALS"
	jsonCred := []byte(`{"client_id": "foo.apps.googleusercontent.com", "client_secret": "bar", "refresh_token": "baz", "type": "authorized_user"}`)
	f, err := ioutil.TempFile("", "fake-gcp-creds")
	if err != nil {
		t.Fatal(err)
	}
	if err := ioutil.WriteFile(f.Name(), jsonCred, 0666); err != nil {
		t.Fatal(err)
	}
	oldEnvVal := os.Getenv(envVar)
	os.Setenv(envVar, f.Name())
	return func() {
		os.Remove(f.Name())
		os.Setenv(envVar, oldEnvVal)
	}
>>>>>>> 30d157ea
}<|MERGE_RESOLUTION|>--- conflicted
+++ resolved
@@ -282,7 +282,6 @@
 	return p, done, httpClient
 }
 
-<<<<<<< HEAD
 // NewAzureKeyVaultTestClient creates a *http.Client for Azure KeyVault test recordings.
 func NewAzureKeyVaultTestClient(ctx context.Context, t *testing.T) (func(), *http.Client) {
 	mode := recorder.ModeReplaying
@@ -297,7 +296,7 @@
 	}
 
 	return done, &http.Client{Transport: r}
-=======
+}
 // FakeGCPDefaultCredentials sets up the environment with fake GCP credentials.
 // It returns a cleanup function.
 func FakeGCPDefaultCredentials(t *testing.T) func() {
@@ -316,5 +315,4 @@
 		os.Remove(f.Name())
 		os.Setenv(envVar, oldEnvVal)
 	}
->>>>>>> 30d157ea
 }