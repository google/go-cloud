// Copyright 2019-2025 The Go Cloud Development Kit Authors
//
// Licensed under the Apache License, Version 2.0 (the "License");
// you may not use this file except in compliance with the License.
// You may obtain a copy of the License at
//
//     https://www.apache.org/licenses/LICENSE-2.0
//
// Unless required by applicable law or agreed to in writing, software
// distributed under the License is distributed on an "AS IS" BASIS,
// WITHOUT WARRANTIES OR CONDITIONS OF ANY KIND, either express or implied.
// See the License for the specific language governing permissions and
// limitations under the License.

// Package oteltest supports testing of OpenTelemetry integrations.
package oteltest

import (
	"context"
	iotel "gocloud.dev/internal/otel"
	"sync"
	"testing"
<<<<<<< HEAD
	"time"

	"go.opentelemetry.io/otel"
	"go.opentelemetry.io/otel/attribute"
=======

	"go.opentelemetry.io/otel"
>>>>>>> 6a4a5a08
	noopmetric "go.opentelemetry.io/otel/metric/noop"
	sdkmetric "go.opentelemetry.io/otel/sdk/metric"
	"go.opentelemetry.io/otel/sdk/metric/metricdata"
	"go.opentelemetry.io/otel/sdk/resource"
	sdktrace "go.opentelemetry.io/otel/sdk/trace"
	"go.opentelemetry.io/otel/sdk/trace/tracetest"
	nooptrace "go.opentelemetry.io/otel/trace/noop"
)

// TestExporter is an exporter of OpenTelemetry traces and metrics, for testing.
// It should be created with NewTestExporter.
type TestExporter struct {
	mu             sync.Mutex
	spanExporter   *tracetest.InMemoryExporter
<<<<<<< HEAD
	metricExporter *MetricExporter
=======
	metricExporter *metricExporter
>>>>>>> 6a4a5a08
	shutdown       func(context.Context) error
}

// metricExporter is a simple metrics exporter for testing.
// It implements the sdkmetric.Exporter interface.
type metricExporter struct {
	mu                  sync.Mutex
	reader              sdkmetric.Reader
	temporalitySelector sdkmetric.TemporalitySelector
	aggregationSelector sdkmetric.AggregationSelector
	rm                  *metricdata.ResourceMetrics
}

var _ sdkmetric.Exporter = (*metricExporter)(nil)

// newMetricExporter creates a new metric exporter for testing.
func newMetricExporter() *metricExporter {

	reader := sdkmetric.NewManualReader()

	return &metricExporter{
		reader:              reader,
		temporalitySelector: sdkmetric.DefaultTemporalitySelector,
		aggregationSelector: sdkmetric.DefaultAggregationSelector,
		rm:                  &metricdata.ResourceMetrics{},
	}
}

// Temporality returns the aggregation temporality for the given instrument kind.
func (e *metricExporter) Temporality(kind sdkmetric.InstrumentKind) metricdata.Temporality {
	return e.temporalitySelector(kind)
}

// Aggregation returns the aggregation for the given instrument kind.
func (e *metricExporter) Aggregation(kind sdkmetric.InstrumentKind) sdkmetric.Aggregation {
	return e.aggregationSelector(kind)
}

// Export exports metric data.
func (e *metricExporter) Export(ctx context.Context, data *metricdata.ResourceMetrics) error {

	return nil
}

// GetMetrics returns all collected metrics.
func (e *metricExporter) GetMetrics() []metricdata.ScopeMetrics {
	e.mu.Lock()
	defer e.mu.Unlock()
	return e.rm.ScopeMetrics
}

// ForceFlush forces a flush of metrics.
func (e *metricExporter) ForceFlush(ctx context.Context) error {

	err := e.reader.Collect(ctx, e.rm)
	if err == nil {
		return err
	}
	return e.Export(ctx, e.rm)
}

// Reset the current in-memory storage.
func (e *metricExporter) Reset() {
	e.mu.Lock()
	defer e.mu.Unlock()
	e.rm = &metricdata.ResourceMetrics{}
}

// Shutdown shuts down the exporter.
func (e *metricExporter) Shutdown(ctx context.Context) error {
	e.mu.Lock()
	defer e.mu.Unlock()
	e.Reset()

	return nil
}

// NewTestExporter creates a TestExporter and registers it with OpenTelemetry.
<<<<<<< HEAD
func NewTestExporter(t *testing.T) *TestExporter {
=======
func NewTestExporter(t *testing.T, views []sdkmetric.View) *TestExporter {
>>>>>>> 6a4a5a08
	// Create span exporter
	se := tracetest.NewInMemoryExporter()

	res := resource.NewSchemaless()

<<<<<<< HEAD
	traceShutdown, err := iotel.ConfigureTraceProvider("test", spanExporter, sdktrace.AlwaysSample(), res, true)
=======
	traceShutdown, err := configureTraceProvider("test", se, sdktrace.AlwaysSample(), res, true)
>>>>>>> 6a4a5a08
	if err != nil {
		t.Fatalf("Failed to configure trace provider: %v", err)
	}
	// Create metric exporter
	me := newMetricExporter()

<<<<<<< HEAD
	// Create and register meter provider
	_, metricsShutdown, err := iotel.ConfigureMeterProvider("test", metricExporter, res)
	if err != nil {
		t.Fatalf("Failed to configure meter provider: %v", err)
	}

	meterProvider := sdkmetric.NewMeterProvider(
		sdkmetric.WithReader(metricExporter.reader),
		sdkmetric.WithResource(res),
	)
	otel.SetMeterProvider(meterProvider)
=======
	// Create and register meter provider.
	metricsShutdown, err := configureMeterProvider("test", me.reader, res, views)
	if err != nil {
		t.Fatalf("Failed to configure meter provider: %v", err)
	}
>>>>>>> 6a4a5a08

	shutdown := func(ctx context.Context) error {
		err1 := traceShutdown(ctx)
		err2 := metricsShutdown(ctx)
		if err1 != nil {
			return err1
		}
		return err2
	}

	return &TestExporter{
<<<<<<< HEAD
		spanExporter:   spanExporter,
		metricExporter: metricExporter,
=======
		spanExporter:   se,
		metricExporter: me,
>>>>>>> 6a4a5a08
		shutdown:       shutdown,
	}
}

// GetSpans returns the collected span stubs.
func (te *TestExporter) GetSpans() tracetest.SpanStubs {
	return te.spanExporter.GetSpans()
}

// GetMetrics returns the collected metrics.
func (te *TestExporter) GetMetrics(ctx context.Context) []metricdata.ScopeMetrics {

	_ = te.metricExporter.ForceFlush(ctx)

	return te.metricExporter.GetMetrics()
}

// ForceFlush forces the export of all metrics.
func (te *TestExporter) ForceFlush(ctx context.Context) error {
	return te.metricExporter.ForceFlush(ctx)
}

// Shutdown unregisters and shuts down the exporter.
func (te *TestExporter) Shutdown(ctx context.Context) error {

	if te.shutdown != nil {
		err := te.shutdown(ctx)
		if err != nil {
			return err
		}
	}
	// Reset global providers
	otel.SetTracerProvider(nooptrace.NewTracerProvider())
	otel.SetMeterProvider(noopmetric.NewMeterProvider())
	return nil
<<<<<<< HEAD
}

// Call represents a method call/span with its result code
type Call struct {
	Method string
	Status string
	Attrs  []attribute.KeyValue
}

// SpanToCall converts a span to a Call
func SpanToCall(span sdktrace.ReadOnlySpan) Call {
	var method, status string
	var attrs []attribute.KeyValue

	// Copy attributes
	spanAttrs := span.Attributes()
	attrs = make([]attribute.KeyValue, 0, len(spanAttrs))
	for _, attr := range spanAttrs {
		attrs = append(attrs, attr)

		// Extract method if available
		if attr.Key == iotel.MethodKey {
			method = attr.Value.AsString()
		}

		// Extract status if available
		if attr.Key == iotel.StatusKey {
			status = attr.Value.AsString()
		}
	}

	return Call{
		Method: method,
		Status: status,
		Attrs:  attrs,
	}
=======
>>>>>>> 6a4a5a08
}<|MERGE_RESOLUTION|>--- conflicted
+++ resolved
@@ -17,18 +17,10 @@
 
 import (
 	"context"
-	iotel "gocloud.dev/internal/otel"
 	"sync"
 	"testing"
-<<<<<<< HEAD
-	"time"
 
 	"go.opentelemetry.io/otel"
-	"go.opentelemetry.io/otel/attribute"
-=======
-
-	"go.opentelemetry.io/otel"
->>>>>>> 6a4a5a08
 	noopmetric "go.opentelemetry.io/otel/metric/noop"
 	sdkmetric "go.opentelemetry.io/otel/sdk/metric"
 	"go.opentelemetry.io/otel/sdk/metric/metricdata"
@@ -43,11 +35,7 @@
 type TestExporter struct {
 	mu             sync.Mutex
 	spanExporter   *tracetest.InMemoryExporter
-<<<<<<< HEAD
-	metricExporter *MetricExporter
-=======
 	metricExporter *metricExporter
->>>>>>> 6a4a5a08
 	shutdown       func(context.Context) error
 }
 
@@ -126,46 +114,24 @@
 }
 
 // NewTestExporter creates a TestExporter and registers it with OpenTelemetry.
-<<<<<<< HEAD
-func NewTestExporter(t *testing.T) *TestExporter {
-=======
 func NewTestExporter(t *testing.T, views []sdkmetric.View) *TestExporter {
->>>>>>> 6a4a5a08
 	// Create span exporter
 	se := tracetest.NewInMemoryExporter()
 
 	res := resource.NewSchemaless()
 
-<<<<<<< HEAD
-	traceShutdown, err := iotel.ConfigureTraceProvider("test", spanExporter, sdktrace.AlwaysSample(), res, true)
-=======
 	traceShutdown, err := configureTraceProvider("test", se, sdktrace.AlwaysSample(), res, true)
->>>>>>> 6a4a5a08
 	if err != nil {
 		t.Fatalf("Failed to configure trace provider: %v", err)
 	}
 	// Create metric exporter
 	me := newMetricExporter()
 
-<<<<<<< HEAD
-	// Create and register meter provider
-	_, metricsShutdown, err := iotel.ConfigureMeterProvider("test", metricExporter, res)
-	if err != nil {
-		t.Fatalf("Failed to configure meter provider: %v", err)
-	}
-
-	meterProvider := sdkmetric.NewMeterProvider(
-		sdkmetric.WithReader(metricExporter.reader),
-		sdkmetric.WithResource(res),
-	)
-	otel.SetMeterProvider(meterProvider)
-=======
 	// Create and register meter provider.
 	metricsShutdown, err := configureMeterProvider("test", me.reader, res, views)
 	if err != nil {
 		t.Fatalf("Failed to configure meter provider: %v", err)
 	}
->>>>>>> 6a4a5a08
 
 	shutdown := func(ctx context.Context) error {
 		err1 := traceShutdown(ctx)
@@ -177,13 +143,8 @@
 	}
 
 	return &TestExporter{
-<<<<<<< HEAD
-		spanExporter:   spanExporter,
-		metricExporter: metricExporter,
-=======
 		spanExporter:   se,
 		metricExporter: me,
->>>>>>> 6a4a5a08
 		shutdown:       shutdown,
 	}
 }
@@ -219,43 +180,4 @@
 	otel.SetTracerProvider(nooptrace.NewTracerProvider())
 	otel.SetMeterProvider(noopmetric.NewMeterProvider())
 	return nil
-<<<<<<< HEAD
-}
-
-// Call represents a method call/span with its result code
-type Call struct {
-	Method string
-	Status string
-	Attrs  []attribute.KeyValue
-}
-
-// SpanToCall converts a span to a Call
-func SpanToCall(span sdktrace.ReadOnlySpan) Call {
-	var method, status string
-	var attrs []attribute.KeyValue
-
-	// Copy attributes
-	spanAttrs := span.Attributes()
-	attrs = make([]attribute.KeyValue, 0, len(spanAttrs))
-	for _, attr := range spanAttrs {
-		attrs = append(attrs, attr)
-
-		// Extract method if available
-		if attr.Key == iotel.MethodKey {
-			method = attr.Value.AsString()
-		}
-
-		// Extract status if available
-		if attr.Key == iotel.StatusKey {
-			status = attr.Value.AsString()
-		}
-	}
-
-	return Call{
-		Method: method,
-		Status: status,
-		Attrs:  attrs,
-	}
-=======
->>>>>>> 6a4a5a08
 }