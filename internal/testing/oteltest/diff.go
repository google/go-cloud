// Copyright 2019-2025 The Go Cloud Development Kit Authors
//
// Licensed under the Apache License, Version 2.0 (the "License");
// you may not use this file except in compliance with the License.
// You may obtain a copy of the License at
//
//     https://www.apache.org/licenses/LICENSE-2.0
//
// Unless required by applicable law or agreed to in writing, software
// distributed under the License is distributed on an "AS IS" BASIS,
// WITHOUT WARRANTIES OR CONDITIONS OF ANY KIND, either express or implied.
// See the License for the specific language governing permissions and
// limitations under the License.

package oteltest

import (
	"fmt"
<<<<<<< HEAD
	iotel "gocloud.dev/internal/otel"
=======
	"go.opentelemetry.io/otel/codes"
	"sort"
>>>>>>> 6a4a5a08
	"strings"

	"go.opentelemetry.io/otel/attribute"
	"go.opentelemetry.io/otel/sdk/metric/metricdata"
	sdktrace "go.opentelemetry.io/otel/sdk/trace"
	"gocloud.dev/gcerrors"
)

var (
	methodKey   = attribute.Key("gocdk_method")
	providerKey = attribute.Key("gocdk_provider")
	statusKey   = attribute.Key("gocdk_status")
)

<<<<<<< HEAD
	// Convert spans to calls for easier comparison
	var got []Call
	for _, span := range spans {
		call := SpanToCall(span)
		// Check if the span belongs to the expected package
		if !hasAttributeWithValue(call.Attrs, iotel.PackageKey, pkg) {
			continue
		}
		// Check if the span belongs to the expected provider
		if provider != "" && !hasAttributeWithValue(call.Attrs, iotel.ProviderKey, provider) {
			continue
		}
		got = append(got, call)
=======
// Call represents a method call/span with its result code.
type Call struct {
	Method string
	Code   gcerrors.ErrorCode
	Attrs  []attribute.KeyValue
}

func formatSpanData(s sdktrace.ReadOnlySpan) string {
	if s == nil {
		return "missing"
>>>>>>> 6a4a5a08
	}
	// OTel uses codes.Code for status.
	return fmt.Sprintf("<Name: %q, Code: %s>", s.Name(), s.Status().Code.String())
}

func formatCall(c *Call) string {
	if c == nil {
		return "nothing"
	}
	// gcerrors.ErrorCode is an int, just print it.
	return fmt.Sprintf("<Name: %q, Code: %d>", c.Method, c.Code)
}

// Diff compares the list of spans and metric data obtained from OpenTelemetry
// instrumentation (using a test exporter like `sdktrace/tracetest.NewExporter`
// and `sdkmetric/metrictest.NewExporter`) with an expected list of calls.
// The span/metric name and status code/status attribute are compared.
// Order matters for traces (though not for metrics).
//
// gotSpans should be the result from a test trace exporter (e.g., exporter.GetSpans()).
// gotMetrics should be the result from a test metric exporter (e.g., exporter.GetMetrics()).
// namePrefix is the prefix prepended to method names in spans/metrics mostly its the package name.
// provider is the name of the provider used (e.g., "aws").
// want is the list of expected calls.
func Diff(gotSpans []sdktrace.ReadOnlySpan, gotMetrics []metricdata.ScopeMetrics, namePrefix, provider string, want []Call) string {
	ds := diffSpans(gotSpans, namePrefix, want)
	dc := DiffMetrics(gotMetrics, namePrefix, provider, want)
	if len(ds) > 0 {
		ds = "trace: " + ds + "\n"
	}
	if len(dc) > 0 {
		dc = "metrics: " + dc
	}
	return ds + dc
}

func mapStatusCode(code gcerrors.ErrorCode) codes.Code {
	// For gcerrors used by gocloud, OK -> Ok, everything else -> Error is common.
	if code == gcerrors.OK {
		return codes.Ok
	}
	return codes.Error
}

func diffSpans(got []sdktrace.ReadOnlySpan, prefix string, want []Call) string {
	var diffs []string
	add := func(i int, g sdktrace.ReadOnlySpan, w *Call) {
		diffs = append(diffs, fmt.Sprintf("#%d: got %s, want %s", i, formatSpanData(g), formatCall(w)))
	}

	for i := 0; i < len(got) || i < len(want); i++ {
		var gotSpan sdktrace.ReadOnlySpan
		if i < len(got) {
			gotSpan = got[i]
		}

		switch {
		case i >= len(got):
			add(i, nil, &want[i])
		case i >= len(want):
			add(i, gotSpan, nil)
		default:
			expectedName := prefix + "." + want[i].Method
			expectedCode := mapStatusCode(want[i].Code) // Map wanted gcerrors code to OTel code.

			if gotSpan == nil || gotSpan.Name() != expectedName || gotSpan.Status().Code != expectedCode {
				w := want[i]
				w.Method = prefix + "." + w.Method
				add(i, gotSpan, &w)
			}
		}
	}
	return strings.Join(diffs, "\n")
}

func DiffMetrics(got []metricdata.ScopeMetrics, prefix, provider string, wantCalls []Call) string {
	// OTel metric data is structured. We need to iterate through it to find the
	// relevant metric data points and their attributes.
	var diffs []string
	gotTags := map[string]bool{} // map of canonicalized data point attributes

	// Helper to convert attribute.Set to a canonical string key
	attrSetToCanonicalString := func(set attribute.Set) string {
		// Get key-value pairs, sort them, and format into a stable string.
		attrs := make([]attribute.KeyValue, 0, set.Len())
		iter := set.Iter()
		for iter.Next() {
			attrs = append(attrs, iter.Attribute())
		}
		sort.Slice(attrs, func(i, j int) bool {
			return string(attrs[i].Key) < string(attrs[j].Key)
		})
		parts := make([]string, len(attrs))
		for i, attr := range attrs {
			// Format value based on type - attribute.Value doesn't have a simple String()
			// that's guaranteed to be consistent for comparison. Using fmt.Sprint is safer.
			parts[i] = fmt.Sprintf("%s:%s", attr.Key, fmt.Sprint(attr.Value.AsInterface()))
		}
		return strings.Join(parts, ",")
	}

	// Helper function to collect relevant attributes for tag comparison.
	processAtrributes := func(attrSets ...attribute.Set) {

		var requiredAttributes []attribute.KeyValue
		for _, attrSet := range attrSets {
			for _, a := range attrSet.ToSlice() {
				if a.Key == providerKey {
					requiredAttributes = append(requiredAttributes, a)
				}

				if a.Key == methodKey {
					requiredAttributes = append(requiredAttributes, a)
				}

				if a.Key == statusKey {
					requiredAttributes = append(requiredAttributes, a)
				}
			}
		}

		if len(requiredAttributes) > 0 {
			gotTags[attrSetToCanonicalString(attribute.NewSet(requiredAttributes...))] = true
		}

	}

	// Iterate through all collected metrics to find relevant data points.
	for _, sm := range got {

		for _, m := range sm.Metrics {

			// Using a switch will allow us accommodate other types of metrics.
			switch v := m.Data.(type) {
			case metricdata.Sum[int64]:
				// Handle int64 Sum metrics.
				for _, dp := range v.DataPoints {
					processAtrributes(sm.Scope.Attributes, dp.Attributes)
				}
			case metricdata.Sum[float64]:
				// gocloud usually records counts. Check for Sum metrics.
				for _, dp := range v.DataPoints {
					processAtrributes(sm.Scope.Attributes, dp.Attributes)
				}
			default:
				// Handle any other types of metrics.
				processAtrributes(sm.Scope.Attributes)
			}
		}
	}

	// Check that each wanted call has a corresponding metric data point with the correct attributes.
	for _, wc := range wantCalls {
		// Construct the expected set of attributes for the wanted call.
		expectedAttributes := []attribute.KeyValue{providerKey.String(provider)}

		if wc.Method != "" {
			expectedAttributes = append(expectedAttributes,
				methodKey.String(prefix+"."+wc.Method),
				statusKey.String(fmt.Sprint(wc.Code)))
		}

		// Canonicalize the expected attributes to check against the collected ones.
		expectedKey := attrSetToCanonicalString(attribute.NewSet(expectedAttributes...))

		if !gotTags[expectedKey] {
			diffs = append(diffs, fmt.Sprintf("missing metric data point with attributes %q", expectedKey))
		}
	}
	return strings.Join(diffs, "\n")
}<|MERGE_RESOLUTION|>--- conflicted
+++ resolved
@@ -16,12 +16,8 @@
 
 import (
 	"fmt"
-<<<<<<< HEAD
-	iotel "gocloud.dev/internal/otel"
-=======
 	"go.opentelemetry.io/otel/codes"
 	"sort"
->>>>>>> 6a4a5a08
 	"strings"
 
 	"go.opentelemetry.io/otel/attribute"
@@ -36,21 +32,6 @@
 	statusKey   = attribute.Key("gocdk_status")
 )
 
-<<<<<<< HEAD
-	// Convert spans to calls for easier comparison
-	var got []Call
-	for _, span := range spans {
-		call := SpanToCall(span)
-		// Check if the span belongs to the expected package
-		if !hasAttributeWithValue(call.Attrs, iotel.PackageKey, pkg) {
-			continue
-		}
-		// Check if the span belongs to the expected provider
-		if provider != "" && !hasAttributeWithValue(call.Attrs, iotel.ProviderKey, provider) {
-			continue
-		}
-		got = append(got, call)
-=======
 // Call represents a method call/span with its result code.
 type Call struct {
 	Method string
@@ -61,7 +42,6 @@
 func formatSpanData(s sdktrace.ReadOnlySpan) string {
 	if s == nil {
 		return "missing"
->>>>>>> 6a4a5a08
 	}
 	// OTel uses codes.Code for status.
 	return fmt.Sprintf("<Name: %q, Code: %s>", s.Name(), s.Status().Code.String())
