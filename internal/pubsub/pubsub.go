--- conflicted
+++ resolved
@@ -53,33 +53,6 @@
 	batcher *bundler.Bundler
 }
 
-<<<<<<< HEAD
-// TopicOptions contains configuration for Topics.
-type TopicOptions struct {
-	// SendDelay tells the max duration to wait before sending the next batch of
-	// messages to the server.
-	SendDelay time.Duration
-
-	// BatchCountThreshold specifies the maximum number of messages that can go in a batch
-	// for sending.
-	BatchCountThreshold int
-}
-
-// SendDelayDefault is the value for TopicOptions.SendDelay if it is not set.
-const SendDelayDefault = time.Millisecond
-
-var DefaultTopicOptions = TopicOptions{
-	SendDelay:           time.Millisecond,
-	BatchCountThreshold: bundler.DefaultBundleCountThreshold,
-}
-
-type msgErrChan struct {
-	msg     *Message
-	errChan chan error
-}
-
-=======
->>>>>>> 198cf34d
 // Send publishes a message. It only returns after the message has been
 // sent, or failed to be sent. Send can be called from multiple goroutines
 // at once.
@@ -224,17 +197,8 @@
 		// TODO(#695): Do something sensible if SendAcks returns an error.
 		_ = d.SendAcks(ctx, ids)
 	}
-<<<<<<< HEAD
-	ab := bundler.NewBundler(&Message{}, handler)
-	if opts == nil {
-		opts = &DefaultSubscriptionOptions
-	}
-	ab.DelayThreshold = opts.AckDelay
-	ab.BundleCountThreshold = opts.AckBatchCountThreshold
-=======
 	ab := bundler.NewBundler(msgErrChan{}, handler)
 	ab.DelayThreshold = time.Millisecond
->>>>>>> 198cf34d
 	s := &Subscription{
 		driver:     d,
 		ackBatcher: ab,
