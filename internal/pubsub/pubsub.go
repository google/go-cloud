// Copyright 2018 The Go Cloud Authors
//
// Licensed under the Apache License, Version 2.0 (the "License");
// you may not use this file except in compliance with the License.
// You may obtain a copy of the License at
//
//     https://www.apache.org/licenses/LICENSE-2.0
//
// Unless required by applicable law or agreed to in writing, software
// distributed under the License is distributed on an "AS IS" BASIS,
// WITHOUT WARRANTIES OR CONDITIONS OF ANY KIND, either express or implied.
// See the License for the specific language governing permissions and
// limitations under the License.
package pubsub

import (
	"context"
	"errors"
	"sync"
	"time"

	"github.com/google/go-cloud/internal/pubsub/driver"
	"github.com/google/go-cloud/internal/retry"
	gax "github.com/googleapis/gax-go"
	"google.golang.org/api/support/bundler"
)

// Message contains data to be published.
type Message struct {
	// Body contains the content of the message.
	Body []byte

	// Metadata has key/value metadata for the message.
	Metadata map[string]string

	// ack is a closure that queues this message for acknowledgement.
	ack func()
}

// Ack acknowledges the message, telling the server that it does not need to be
// sent again to the associated Subscription. It returns immediately, but the
// actual ack is sent in the background, and is not guaranteed to succeed.
func (m *Message) Ack() {
	go m.ack()
}

// Topic publishes messages to all its subscribers.
type Topic struct {
	driver  driver.Topic
<<<<<<< HEAD
	batcher driver.Batcher
=======
	batcher *bundler.Bundler
	mu      sync.Mutex
	err     error
>>>>>>> 413d9591
}

type msgErrChan struct {
	msg     *Message
	errChan chan error
}

// Send publishes a message. It only returns after the message has been
// sent, or failed to be sent. Send can be called from multiple goroutines
// at once.
func (t *Topic) Send(ctx context.Context, m *Message) error {
	// Check for doneness before we do any work.
	if err := ctx.Err(); err != nil {
		return err
	}
	t.mu.Lock()
	err := t.err
	t.mu.Unlock()
	if err != nil {
		return err
	}
	mec := msgErrChan{
		msg:     m,
		errChan: make(chan error),
	}
	if err := t.batcher.Add(ctx, mec); err != nil {
		return err
	}
	return <-mec.errChan
}

// Close flushes pending message sends and disconnects the Topic.
// It only returns after all pending messages have been sent.
func (t *Topic) Close() error {
<<<<<<< HEAD
	t.batcher.Shutdown()
=======
	t.mu.Lock()
	t.err = errors.New("pubsub: Topic closed")
	t.mu.Unlock()
	t.batcher.Flush()
>>>>>>> 413d9591
	return nil
}

// NewTopic makes a pubsub.Topic from a driver.Topic and opts to
// tune how messages are sent. Behind the scenes, NewTopic spins up a goroutine
// to bundle messages into batches and send them to the server.
// It is for use by provider implementations.
func NewTopic(d driver.Topic, b driver.Batcher) *Topic {
	return &Topic{
		driver:  d,
		batcher: b,
	}
}

type sendBatcher struct {
	b    *bundler.Bundler
	done bool
}

func (sb *sendBatcher) Add(ctx context.Context, item interface{}) error {
	if sb.done {
		return errors.New("tried to add an item to a send batcher that has been shut down")
	}
	mec := item.(msgErrChan)
	m := mec.msg
	size := len(m.Body)
	for k, v := range m.Metadata {
		size += len(k)
		size += len(v)
	}
	return sb.b.AddWait(ctx, item, size)
}

func (sb *sendBatcher) Shutdown() {
	sb.b.Flush()
	sb.done = true
}

// NewSendBatcher creates a Bundler for message sends.
// It is for use by provider implementations.
func NewSendBatcher(d driver.Topic) *sendBatcher {
	handler := func(item interface{}) {
		mecs, ok := item.([]msgErrChan)
		if !ok {
			panic("failed conversion to []msgErrChan in bundler handler")
		}
		var dms []*driver.Message
		for _, mec := range mecs {
			m := mec.msg
			dm := &driver.Message{
				Body:     m.Body,
				Metadata: m.Metadata,
			}
			dms = append(dms, dm)
		}

		callCtx := context.TODO()
		err := retry.Call(callCtx, gax.Backoff{}, d.IsRetryable, func() error {
			return d.SendBatch(callCtx, dms)
		})
		for _, mec := range mecs {
			mec.errChan <- err
		}
	}
	b := bundler.NewBundler(msgErrChan{}, handler)
	b.DelayThreshold = time.Millisecond
	return &sendBatcher{b: b}
}

// Subscription receives published messages.
type Subscription struct {
	driver driver.Subscription

	// ackBatcher makes batches of acks and sends them to the server.
	ackBatcher driver.Batcher

	mu sync.Mutex

	// q is the local queue of messages downloaded from the server.
	q   []*Message
	err error
}

// Receive receives and returns the next message from the Subscription's queue,
// blocking and polling if none are available. This method can be called
// concurrently from multiple goroutines. The Ack() method of the returned
// Message has to be called once the message has been processed, to prevent it
// from being received again.
func (s *Subscription) Receive(ctx context.Context) (*Message, error) {
	if err := ctx.Err(); err != nil {
		return nil, err
	}
	s.mu.Lock()
	defer s.mu.Unlock()
	if s.err != nil {
		return nil, s.err
	}
	if len(s.q) == 0 {
		if err := s.getNextBatch(ctx); err != nil {
			return nil, err
		}
	}
	m := s.q[0]
	s.q = s.q[1:]
	return m, nil
}

// getNextBatch gets the next batch of messages from the server and saves it in
// s.q.
func (s *Subscription) getNextBatch(ctx context.Context) error {
	var msgs []*driver.Message
	err := retry.Call(ctx, gax.Backoff{}, s.driver.IsRetryable, func() error {
		var err error
		// TODO(#691): dynamically adjust maxMessages
		const maxMessages = 10
		msgs, err = s.driver.ReceiveBatch(ctx, maxMessages)
		return err
	})
	if err != nil {
		return err
	}
	if len(msgs) == 0 {
		return errors.New("subscription driver bug: received empty batch")
	}
	s.q = nil
	for _, m := range msgs {
		id := m.AckID
		s.q = append(s.q, &Message{
			Body:     m.Body,
			Metadata: m.Metadata,
			ack: func() {
				s.ackBatcher.Add(ctx, ackIDBox{id})
			},
		})
	}
	return nil
}

// Close flushes pending ack sends and disconnects the Subscription.
func (s *Subscription) Close() error {
<<<<<<< HEAD
	s.ackBatcher.Shutdown()
=======
	s.mu.Lock()
	s.err = errors.New("pubsub: Subscription closed")
	s.mu.Unlock()
	s.ackBatcher.Flush()
>>>>>>> 413d9591
	return nil
}

// ackIDBox makes it possible to use a driver.AckID with bundler.
type ackIDBox struct {
	ackID driver.AckID
}

// NewSubscription creates a Subscription from a driver.Subscription and opts to
// tune sending and receiving of acks and messages. Behind the scenes,
// NewSubscription spins up a goroutine to gather acks into batches and
// periodically send them to the server.
// It is for use by provider implementations.
func NewSubscription(d driver.Subscription, ab driver.Batcher) *Subscription {
	return &Subscription{
		driver:     d,
		ackBatcher: ab,
	}
}

type ackBatcher struct {
	b    *bundler.Bundler
	done bool
}

func (ab *ackBatcher) Add(ctx context.Context, item interface{}) error {
	if ab.done {
		return errors.New("tried to add an item to an ack batcher that has been shut down")
	}
	// size is an estimate of the size of a single AckID in bytes.
	const size = 8
	return ab.b.Add(item, size)
}

func (ab *ackBatcher) Shutdown() {
	ab.b.Flush()
	ab.done = true
}

// NewAckBatcher creates a batcher for message acks.
// It is for use by provider implementations.
func NewAckBatcher(d driver.Subscription) *ackBatcher {
	handler := func(item interface{}) {
		boxes := item.([]ackIDBox)
		var ids []driver.AckID
		for _, box := range boxes {
			id := box.ackID
			ids = append(ids, id)
		}
		// TODO: Consider providing a way to stop this call. See #766.
		callCtx := context.Background()
		err := retry.Call(callCtx, gax.Backoff{}, d.IsRetryable, func() error {
			return d.SendAcks(callCtx, ids)
		})
		// TODO(#695): Do something sensible if SendAcks returns an error.
		_ = err
	}
	b := bundler.NewBundler(ackIDBox{}, handler)
	b.DelayThreshold = time.Millisecond
	return &ackBatcher{b: b}
}<|MERGE_RESOLUTION|>--- conflicted
+++ resolved
@@ -47,13 +47,9 @@
 // Topic publishes messages to all its subscribers.
 type Topic struct {
 	driver  driver.Topic
-<<<<<<< HEAD
 	batcher driver.Batcher
-=======
-	batcher *bundler.Bundler
 	mu      sync.Mutex
 	err     error
->>>>>>> 413d9591
 }
 
 type msgErrChan struct {
@@ -88,14 +84,10 @@
 // Close flushes pending message sends and disconnects the Topic.
 // It only returns after all pending messages have been sent.
 func (t *Topic) Close() error {
-<<<<<<< HEAD
-	t.batcher.Shutdown()
-=======
 	t.mu.Lock()
 	t.err = errors.New("pubsub: Topic closed")
 	t.mu.Unlock()
-	t.batcher.Flush()
->>>>>>> 413d9591
+	t.batcher.Shutdown()
 	return nil
 }
 
@@ -236,14 +228,10 @@
 
 // Close flushes pending ack sends and disconnects the Subscription.
 func (s *Subscription) Close() error {
-<<<<<<< HEAD
-	s.ackBatcher.Shutdown()
-=======
 	s.mu.Lock()
 	s.err = errors.New("pubsub: Subscription closed")
 	s.mu.Unlock()
-	s.ackBatcher.Flush()
->>>>>>> 413d9591
+	s.ackBatcher.Shutdown()
 	return nil
 }
 
