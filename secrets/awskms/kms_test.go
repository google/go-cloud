--- conflicted
+++ resolved
@@ -107,12 +107,8 @@
 	if err != nil {
 		t.Fatal(err)
 	}
-<<<<<<< HEAD
-	keeper := NewKeeper(client, keyID1, nil)
+	keeper := OpenKeeper(client, keyID1, nil)
 	defer keeper.Close()
-=======
-	keeper := OpenKeeper(client, keyID1, nil)
->>>>>>> eef6386d
 
 	if _, err := keeper.Encrypt(context.Background(), []byte("test")); err == nil {
 		t.Error("got nil, want UnrecognizedClientException")
