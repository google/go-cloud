--- conflicted
+++ resolved
@@ -101,12 +101,9 @@
 	}
 	defer done()
 
-<<<<<<< HEAD
-	keeper := NewKeeper(client, "", nil)
+	keeper := OpenKeeper(client, "", nil)
 	defer keeper.Close()
-=======
-	keeper := OpenKeeper(client, "", nil)
->>>>>>> eef6386d
+
 	if _, err := keeper.Encrypt(ctx, []byte("test")); err == nil {
 		t.Error("got nil, want rpc error")
 	}
