--- conflicted
+++ resolved
@@ -38,12 +38,8 @@
 	}
 
 	// Construct a *secrets.Keeper.
-<<<<<<< HEAD
-	keeper := vault.NewKeeper(client, "my-key", nil)
+	keeper := vault.OpenKeeper(client, "my-key", nil)
 	defer keeper.Close()
-=======
-	keeper := vault.OpenKeeper(client, "my-key", nil)
->>>>>>> eef6386d
 
 	// Now we can use keeper to encrypt or decrypt.
 	plaintext := []byte("Hello, Secrets!")
