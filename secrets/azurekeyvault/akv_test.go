--- conflicted
+++ resolved
@@ -158,7 +158,26 @@
 	return nil
 }
 
-<<<<<<< HEAD
+// Key Vault-specific tests.
+
+func TestNoConnectionError(t *testing.T) {
+	client := keyvault.NewWithoutDefaults()
+	k, err := NewKeeper(&client, keyVaultName, keyID1, keyVersion, &KeeperOptions{Algorithm: algorithm})
+	if err != nil {
+		t.Fatal(err)
+	}
+	if _, err := k.Encrypt(context.Background(), []byte("secrets")); err == nil {
+		t.Error("Encrypt: got nil, want no connection error")
+	}
+}
+
+func TestAlgorithmNotProvided(t *testing.T) {
+	client := keyvault.NewWithoutDefaults()
+	if _, err := NewKeeper(&client, keyVaultName, keyID1, keyVersion, nil); err == nil {
+		t.Error("NewKeeper with no algorithm: got nil, want no algorithm error")
+	}
+}
+
 func TestKeyInfoFromURL(t *testing.T) {
 	tests := []struct {
 		URL         string
@@ -196,9 +215,6 @@
 		}
 	}
 }
-=======
-// Key Vault-specific tests.
->>>>>>> 3d3272d0
 
 func TestOpenKeeper(t *testing.T) {
 	tests := []struct {
@@ -228,22 +244,4 @@
 			t.Errorf("%s: got error %v, want error %v", test.URL, err, test.WantErr)
 		}
 	}
-}
-
-func TestNoConnectionError(t *testing.T) {
-	client := keyvault.NewWithoutDefaults()
-	k, err := NewKeeper(&client, keyVaultName, keyID1, keyVersion, &KeeperOptions{Algorithm: algorithm})
-	if err != nil {
-		t.Fatal(err)
-	}
-	if _, err := k.Encrypt(context.Background(), []byte("secrets")); err == nil {
-		t.Error("Encrypt: got nil, want no connection error")
-	}
-}
-
-func TestAlgorithmNotProvided(t *testing.T) {
-	client := keyvault.NewWithoutDefaults()
-	if _, err := NewKeeper(&client, keyVaultName, keyID1, keyVersion, nil); err == nil {
-		t.Error("NewKeeper with no algorithm: got nil, want no algorithm error")
-	}
 }