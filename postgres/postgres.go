// Copyright 2019 The Go Cloud Development Kit Authors
//
// Licensed under the Apache License, Version 2.0 (the "License");
// you may not use this file except in compliance with the License.
// You may obtain a copy of the License at
//
//     https://www.apache.org/licenses/LICENSE-2.0
//
// Unless required by applicable law or agreed to in writing, software
// distributed under the License is distributed on an "AS IS" BASIS,
// WITHOUT WARRANTIES OR CONDITIONS OF ANY KIND, either express or implied.
// See the License for the specific language governing permissions and
// limitations under the License.

// Package postgres provides functions to open PostgreSQL databases with OpenCensus instrumentation.
package postgres

import (
	"context"
	"database/sql"
	"database/sql/driver"
	"fmt"
	"net/url"

	"github.com/lib/pq"

	"contrib.go.opencensus.io/integrations/ocsql"
)

// Scheme is the URL scheme this package registers its URLOpener under on
// DefaultMux.
const Scheme = "postgres"

func init() {
	DefaultURLMux().RegisterPostgres(Scheme, &URLOpener{})
}

// URLOpener opens URLs like "postgres://" by using the underlying PostgreSQL driver.
// See https://godoc.org/github.com/lib/pq#hdr-Connection_String_Parameters for details.
type URLOpener struct{}

// OpenPostgresURL opens a new database connection wrapped with OpenCensus instrumentation.
func (*URLOpener) OpenPostgresURL(ctx context.Context, u *url.URL) (*sql.DB, error) {
	for k, _ := range u.Query() {
		// Only permit parameters that do not conflict with other behavior.
		if k == "user" || k == "password" || k == "dbname" || k == "host" || k == "port" {
			return nil, fmt.Errorf("postgres: openPostgresURL: extra parameter %s not allowed", k)
		}
	}

	db, err := openWithUrl(u)
	return db, err
}

func openWithUrl(url *url.URL) (*sql.DB, error) {
<<<<<<< HEAD
	return sql.OpenDB(connector{dsn: url.String()}), nil
}

type connector struct {
	dsn string
}
=======
	// Get a database driver.Connector for a fixed configuration.
	connector, err := pq.NewConnector(url.String())
	if err != nil {
		return nil, fmt.Errorf("postgres: openWithUrl: unable to create connector: %v\n", err)
	}
>>>>>>> c93a20bb

func (c connector) Connect(ctx context.Context) (driver.Conn, error) {
	return c.Driver().Open(c.dsn)
}

func (c connector) Driver() driver.Driver {
	return ocsql.Wrap(&pq.Driver{})
}

// A type that implements PostgresURLOpener can open connection based on a URL.
// The opener must not modify the URL argument. OpenPostgresURL must be safe to
// call from multiple goroutines.
//
// This interface is generally implemented by types in driver packages.
type PostgresURLOpener interface {
	OpenPostgresURL(ctx context.Context, u *url.URL) (*sql.DB, error)
}

// URLMux is a URL opener multiplexer. It matches the scheme of the URLs
// against a set of registered schemes and calls the opener that matches the
// URL's scheme.
//
// The zero value is a multiplexer with no registered schemes.
type URLMux struct {
	schemes map[string]PostgresURLOpener
}

// RegisterPostgres registers the opener with the given scheme. If an opener
// already exists for the scheme, RegisterPostgres panics.
func (mux *URLMux) RegisterPostgres(scheme string, opener PostgresURLOpener) {
	if mux.schemes == nil {
		mux.schemes = make(map[string]PostgresURLOpener)
	} else if _, exists := mux.schemes[scheme]; exists {
		panic(fmt.Errorf("scheme %q already registered on mux", scheme))
	}
	mux.schemes[scheme] = opener
}

// OpenPostgres calls OpenPostgresURL with the URL parsed from urlstr.
// OpenPostgres is safe to call from multiple goroutines.
func (mux *URLMux) OpenPostgres(ctx context.Context, urlstr string) (*sql.DB, error) {
	u, err := url.Parse(urlstr)
	if err != nil {
		return nil, fmt.Errorf("open connection: %v", err)
	}
	return mux.OpenPostgresURL(ctx, u)
}

// OpenPostgresURL dispatches the URL to the opener that is registered with the
// URL's scheme. OpenPostgresURL is safe to call from multiple goroutines.
func (mux *URLMux) OpenPostgresURL(ctx context.Context, u *url.URL) (*sql.DB, error) {
	if u.Scheme == "" {
		return nil, fmt.Errorf("open connection %q: no scheme in URL", u)
	}
	var opener PostgresURLOpener
	if mux != nil {
		opener = mux.schemes[u.Scheme]
	}
	if opener == nil {
		return nil, fmt.Errorf("open connection %q: no provider registered for %s", u, u.Scheme)
	}
	return opener.OpenPostgresURL(ctx, u)
}

var defaultURLMux = new(URLMux)

// DefaultURLMux returns the URLMux used by OpenPostgres.
//
// Driver packages can use this to register their PostgresURLOpener on the mux.
func DefaultURLMux() *URLMux {
	return defaultURLMux
}

// Open opens the bucket identified by the URL given. URL openers must be
// registered in the DefaultURLMux, which is typically done in driver
// packages' initialization.
//
// See the URLOpener documentation in provider-specific subpackages for more
// details on supported scheme(s) and URL parameter(s).
func Open(ctx context.Context, urlstr string) (*sql.DB, error) {
	return defaultURLMux.OpenPostgres(ctx, urlstr)
}<|MERGE_RESOLUTION|>--- conflicted
+++ resolved
@@ -53,20 +53,12 @@
 }
 
 func openWithUrl(url *url.URL) (*sql.DB, error) {
-<<<<<<< HEAD
 	return sql.OpenDB(connector{dsn: url.String()}), nil
 }
 
 type connector struct {
 	dsn string
 }
-=======
-	// Get a database driver.Connector for a fixed configuration.
-	connector, err := pq.NewConnector(url.String())
-	if err != nil {
-		return nil, fmt.Errorf("postgres: openWithUrl: unable to create connector: %v\n", err)
-	}
->>>>>>> c93a20bb
 
 func (c connector) Connect(ctx context.Context) (driver.Conn, error) {
 	return c.Driver().Open(c.dsn)
