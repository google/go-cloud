// Copyright 2018 The Go Cloud Authors
//
// Licensed under the Apache License, Version 2.0 (the "License");
// you may not use this file except in compliance with the License.
// You may obtain a copy of the License at
//
//     https://www.apache.org/licenses/LICENSE-2.0
//
// Unless required by applicable law or agreed to in writing, software
// distributed under the License is distributed on an "AS IS" BASIS,
// WITHOUT WARRANTIES OR CONDITIONS OF ANY KIND, either express or implied.
// See the License for the specific language governing permissions and
// limitations under the License.

// Package azureblob provides a blob implementation that uses Azure Storage’s
// BlockBlob. Use OpenBucket to construct a *blob.Bucket.
//
// Open URLs
//
// For blob.Open URLs, azureblob registers for the scheme "azblob"; URLs start
// with "azblob://".
//
// The URL's Host is used as the bucket name.
// The following query options are supported:
//  - cred_path: Sets path to a credentials file in JSON format. The
//    AccountName field must be specified, and either AccountKey or
//    SASToken (Shared Access Token,
//    https://docs.microsoft.com/en-us/azure/storage/common/storage-dotnet-shared-access-signature-part-1#what-is-a-shared-access-signature).
// Example credentials file using AccountKey:
//     {
//       "AccountName": "STORAGE ACCOUNT NAME",
//       "AccountKey": "PRIMARY OR SECONDARY ACCOUNT KEY"
//     }
// Example credentials file using SASToken:
//     {
//       "AccountName": "STORAGE ACCOUNT NAME",
//       "SASToken": "ENTER YOUR AZURE STORAGE SAS TOKEN"
//     }
// Example URL:
//  azblob://mybucket?cred_path=pathToCredentials
//
// As
//
// azureblob exposes the following types for As:
//  - Bucket: *azblob.ContainerURL
//  - Error: azblob.StorageError
//  - ListObject: azblob.BlobItem for objects, azblob.BlobPrefix for "directories".
//  - ListOptions.BeforeList: *azblob.ListBlobsSegmentOptions
//  - Reader: azblob.DownloadResponse
//  - Attributes: azblob.BlobGetPropertiesResponse
//  - WriterOptions.BeforeWrite: *azblob.UploadStreamToBlockBlobOptions
package azureblob

import (
	"context"
	"encoding/json"
	"errors"
	"fmt"
	"io"
	"io/ioutil"
	"net/http"
	"net/url"
	"sort"
	"strconv"
	"strings"
	"time"

	"github.com/Azure/azure-storage-blob-go/azblob"
	"github.com/google/uuid"
	"gocloud.dev/blob"
	"gocloud.dev/blob/driver"
)

// Options sets options for constructing a *blob.Bucket backed by Azure Block Blob.
type Options struct {
	// Credential represents the authorizer for SignedURL.
	// Required to use SignedURL.
	// See https://docs.microsoft.com/en-us/azure/storage/common/storage-dotnet-shared-access-signature-part-1#shared-access-signature-parameters.
	// A SharedKeyCredential can be constructed with azblob.NewSharedKeyCredential("AccountName", "AccountKey").
	Credential azblob.SharedKeyCredential
}

// Azure does not handle backslashes in the blob key well. As a workaround, all
// backslashes are converted to forward slashes during bucket operations.
// This is needed to ensure directories from Windows file systems are
// represented correctly in Azure Storage.
//
// For example, the Windows path C:\Users\UserName\Test.json is converted
// to C:/Users/UserName/Test.json. This retains the original directory structure
// in Azure Storage as C:/Users/UserName/Test.json, where forwardslash
// represents the virtual directory
//
// For more naming rules and limitations see
// https://docs.microsoft.com/en-us/rest/api/storageservices/naming-and-referencing-containers--blobs--and-metadata
const (
	// blobPathSeparator is the replacement for backslashPathSeparator.
	blobPathSeparator = "/"
	// backslashPathSeparator are converted to blobPathSeparator.
	backslashPathSeparator = "\\"
)

const (
	defaultMaxDownloadRetryRequests = 3               // download retry policy (Azure default is zero)
	defaultPageSize                 = 1000            // default page size for ListPaged (Azure default is 5000)
	defaultUploadBuffers            = 5               // configure the number of rotating buffers that are used when uploading (for degree of parallelism)
	defaultUploadBlockSize          = 8 * 1024 * 1024 // configure the upload buffer size
)

// ServiceURLFromAccountKey returns a URL to an Azure Blob Service using shared key authorization.
// For more information, see https://godoc.org/github.com/Azure/azure-storage-blob-go/azblob.
func ServiceURLFromAccountKey(accountName, accountKey string) (*azblob.ServiceURL, error) {
	if accountName == "" {
		return nil, fmt.Errorf("azureblob: accountName is required")
	}
	if accountKey == "" {
		return nil, fmt.Errorf("azureblob: accountKey is required")
	}
	credential, _ := azblob.NewSharedKeyCredential(accountName, accountKey)
	pipeline := azblob.NewPipeline(credential, azblob.PipelineOptions{})
	blobURL := makeBlobStorageURL(accountName)
	serviceURL := azblob.NewServiceURL(*blobURL, pipeline)
	return &serviceURL, nil
}

// ServiceURLFromSASToken returns a URL to an Azure Blob Service using shared access signature authorization.
// For more information, see https://godoc.org/github.com/Azure/azure-storage-blob-go/azblob.
func ServiceURLFromSASToken(accountName, sasToken string) (*azblob.ServiceURL, error) {
	if accountName == "" {
		return nil, fmt.Errorf("azureblob: accountName is required")
	}
	if sasToken == "" {
		return nil, fmt.Errorf("azureblob: sasToken is required")
	}
	credential := azblob.NewAnonymousCredential()
	pipeline := azblob.NewPipeline(credential, azblob.PipelineOptions{})

	blobURL := makeBlobStorageURL(accountName)
	blobURL.RawQuery = sasToken
	serviceURL := azblob.NewServiceURL(*blobURL, pipeline)

	return &serviceURL, nil
}

func makeBlobStorageURL(accountName string) *url.URL {
	endpoint := fmt.Sprintf("https://%s.blob.core.windows.net", accountName)
	u, _ := url.Parse(endpoint)
	return u
}

func init() {
	blob.Register("azblob", openURL)
}

func openURL(ctx context.Context, u *url.URL) (driver.Bucket, error) {
	// local type to unmarshal cred_file
	type AzureCreds struct {
		AccountName string
		AccountKey  string
		SASToken    string
	}

	q := u.Query()
	opts := &Options{}
	ac := &AzureCreds{}
	credPath := q["cred_path"]
	if len(credPath) == 0 {
		return nil, fmt.Errorf("azureblob: cred_path query parameter is required")
	}

	f, err := ioutil.ReadFile(credPath[0])
	if err != nil {
		return nil, err
	}

	err = json.Unmarshal(f, ac)
	if err != nil {
		return nil, err
	}

	if ac.AccountKey != "" {
		serviceURL, err := ServiceURLFromAccountKey(ac.AccountName, ac.AccountKey)
		if err != nil {
			return nil, err
		}

		credential, err := azblob.NewSharedKeyCredential(ac.AccountName, ac.AccountKey)
		if err != nil {
			return nil, err
		}

		opts.Credential = *credential
		return openBucket(ctx, serviceURL, u.Host, opts), err
	}

	serviceURL, err := ServiceURLFromSASToken(ac.AccountName, ac.SASToken)
	if err != nil {
		return nil, err
	}
	return openBucket(ctx, serviceURL, u.Host, opts), nil
}

// bucket represents a Azure Storage Account Container, which handles read,
// write and delete operations on objects within it.
// See https://docs.microsoft.com/en-us/azure/storage/blobs/storage-blobs-introduction.
type bucket struct {
	name         string
	pageMarkers  map[string]azblob.Marker
	serviceURL   *azblob.ServiceURL
	containerURL azblob.ContainerURL
	opts         *Options
}

// OpenBucket returns a *blob.Bucket backed by Azure Storage Account. See the package
// documentation for an example.
func OpenBucket(ctx context.Context, serviceURL *azblob.ServiceURL, containerName string, opts *Options) (*blob.Bucket, error) {
	return blob.NewBucket(openBucket(ctx, serviceURL, containerName, opts)), nil
}

func openBucket(ctx context.Context, serviceURL *azblob.ServiceURL, containerName string, opts *Options) *bucket {
<<<<<<< HEAD
	b := &bucket{
		name:         containerName,
		pageMarkers:  map[string]azblob.Marker{},
		serviceURL:   serviceURL,
		containerURL: serviceURL.NewContainerURL(containerName),
		opts:         opts,
=======
	return &bucket{
		name:        containerName,
		pageMarkers: map[string]azblob.Marker{},
		serviceURL:  serviceURL,
		opts:        opts,
>>>>>>> db22e224
	}
}

// Delete implements driver.Delete.
func (b *bucket) Delete(ctx context.Context, key string) error {
<<<<<<< HEAD
	key = strings.Replace(key, osPathSeparator, blobPathSeparator, -1)
	blobURL := b.containerURL.NewBlockBlobURL(key)
=======
	key = strings.Replace(key, backslashPathSeparator, blobPathSeparator, -1)
	containerURL := b.serviceURL.NewContainerURL(b.name)
	blobURL := containerURL.NewBlockBlobURL(key)
>>>>>>> db22e224
	_, err := blobURL.Delete(ctx, azblob.DeleteSnapshotsOptionInclude, azblob.BlobAccessConditions{})
	return err
}

// reader reads an azblob. It implements io.ReadCloser.
type reader struct {
	body  io.ReadCloser
	attrs driver.ReaderAttributes
	raw   *azblob.DownloadResponse
}

func (r *reader) Read(p []byte) (int, error) {
	return r.body.Read(p)
}
func (r *reader) Close() error {
	return r.body.Close()
}
func (r *reader) Attributes() driver.ReaderAttributes {
	return r.attrs
}
func (r *reader) As(i interface{}) bool {
	p, ok := i.(*azblob.DownloadResponse)
	if !ok {
		return false
	}
	*p = *r.raw
	return true
}

// NewRangeReader implements driver.NewRangeReader.
func (b *bucket) NewRangeReader(ctx context.Context, key string, offset, length int64, opts *driver.ReaderOptions) (driver.Reader, error) {
<<<<<<< HEAD
	key = strings.Replace(key, osPathSeparator, blobPathSeparator, -1)
	blockBlobURL := b.containerURL.NewBlockBlobURL(key)
=======
	key = strings.Replace(key, backslashPathSeparator, blobPathSeparator, -1)
	containerURL := b.serviceURL.NewContainerURL(b.name)
	blockBlobURL := containerURL.NewBlockBlobURL(key)
>>>>>>> db22e224

	end := length
	if end < 0 {
		end = azblob.CountToEnd
	}

	blobDownloadResponse, err := blockBlobURL.Download(ctx, offset, end, azblob.BlobAccessConditions{}, false)
	if err != nil {
		return nil, err
	}
	attrs := driver.ReaderAttributes{
		ContentType: blobDownloadResponse.ContentType(),
		Size:        getSize(blobDownloadResponse.ContentLength(), blobDownloadResponse.ContentRange()),
		ModTime:     blobDownloadResponse.LastModified(),
	}
<<<<<<< HEAD

	if length != 0 {
		return &reader{
			body:  blobDownloadResponse.Body(azblob.RetryReaderOptions{MaxRetryRequests: defaultMaxDownloadRetryRequests}),
			attrs: attrs,
			raw:   blobDownloadResponse}, nil
	} else {
		// Return a metadata reader with empty body (length = 0)
		return &reader{
			body:  http.NoBody,
			attrs: attrs,
			raw:   blobDownloadResponse}, nil
=======
	var body io.ReadCloser
	if length == 0 {
		body = http.NoBody
	} else {
		body = blobDownloadResponse.Body(azblob.RetryReaderOptions{MaxRetryRequests: defaultMaxDownloadRetryRequests})
>>>>>>> db22e224
	}
	return &reader{
		body:  body,
		attrs: attrs,
		raw:   &blockBlobURL,
	}, nil
}

func getSize(contentLength int64, contentRange string) int64 {
	// Default size to ContentLength, but that's incorrect for partial-length reads,
	// where ContentLength refers to the size of the returned Body, not the entire
	// size of the blob. ContentRange has the full size.
	size := contentLength
	if contentRange != "" {
		// Sample: bytes 10-14/27 (where 27 is the full size).
		parts := strings.Split(contentRange, "/")
		if len(parts) == 2 {
			if i, err := strconv.ParseInt(parts[1], 10, 64); err == nil {
				size = i
			}
		}
	}
	return size
}

// As implements driver.As.
func (b *bucket) As(i interface{}) bool {
	p, ok := i.(**azblob.ContainerURL)
	if !ok {
		return false
	}
	*p = &b.containerURL
	return true
}

// As implements driver.ErrorAs.
func (b *bucket) ErrorAs(err error, i interface{}) bool {
	switch v := err.(type) {
	case azblob.StorageError:
		if p, ok := i.(*azblob.StorageError); ok {
			*p = v
			return true
		}
	}
	return false
}

// IsNotExist implements driver.IsNotExist.
func (b *bucket) IsNotExist(err error) bool {
	if serr, ok := err.(azblob.StorageError); ok {
		// Check and fail both the SDK ServiceCode and the Http Response Code for NotFound
		if serr.ServiceCode() == azblob.ServiceCodeBlobNotFound || serr.Response().StatusCode == 404 {
			return true
		}
	}
	return false
}

// IsNotImplemented implements driver.IsNotImplemented.
func (b *bucket) IsNotImplemented(err error) bool {
	return false
}

// Attributes implements driver.Attributes.
func (b *bucket) Attributes(ctx context.Context, key string) (driver.Attributes, error) {
<<<<<<< HEAD

	key = strings.Replace(key, osPathSeparator, blobPathSeparator, -1)
	blockBlobURL := b.containerURL.NewBlockBlobURL(key)
=======
	key = strings.Replace(key, backslashPathSeparator, blobPathSeparator, -1)
	containerURL := b.serviceURL.NewContainerURL(b.name)
	blockBlobURL := containerURL.NewBlockBlobURL(key)
>>>>>>> db22e224
	blobPropertiesResponse, err := blockBlobURL.GetProperties(ctx, azblob.BlobAccessConditions{})
	if err != nil {
		return driver.Attributes{}, err
	}
	return driver.Attributes{
		ContentType: blobPropertiesResponse.ContentType(),
		Size:        blobPropertiesResponse.ContentLength(),
		ModTime:     blobPropertiesResponse.LastModified(),
		Metadata:    blobPropertiesResponse.NewMetadata(),
		AsFunc: func(i interface{}) bool {
			p, ok := i.(*azblob.BlobGetPropertiesResponse)
			if !ok {
				return false
			}
			*p = *blobPropertiesResponse
			return true
		},
	}, nil
}

// ListPaged implements driver.ListPaged.
func (b *bucket) ListPaged(ctx context.Context, opts *driver.ListOptions) (*driver.ListPage, error) {
	pageSize := opts.PageSize
	if pageSize == 0 {
		pageSize = defaultPageSize
	}

	marker := azblob.Marker{}
	if len(opts.PageToken) > 0 {
		if m, ok := b.pageMarkers[string(opts.PageToken)]; ok {
			marker = m
		}
	}

<<<<<<< HEAD
	opts.Prefix = strings.Replace(opts.Prefix, osPathSeparator, blobPathSeparator, -1)
	azOpts := azblob.ListBlobsSegmentOptions{
		MaxResults: int32(pageSize),
		Prefix:     opts.Prefix,
	}
	if opts.BeforeList != nil {
		asFunc := func(i interface{}) bool {
			p, ok := i.(**azblob.ListBlobsSegmentOptions)
			if !ok {
				return false
			}
			*p = &azOpts
			return true
		}
		if err := opts.BeforeList(asFunc); err != nil {
			return nil, err
		}
	}
	listBlob, err := b.containerURL.ListBlobsHierarchySegment(ctx, marker, opts.Delimiter, azOpts)
=======
	opts.Prefix = strings.Replace(opts.Prefix, backslashPathSeparator, blobPathSeparator, -1)
	containerURL := b.serviceURL.NewContainerURL(b.name)
	listBlob, err := containerURL.ListBlobsHierarchySegment(ctx, marker, opts.Delimiter, azblob.ListBlobsSegmentOptions{
		MaxResults: int32(pageSize),
		Prefix:     opts.Prefix,
	})
>>>>>>> db22e224
	if err != nil {
		return nil, err
	}

	page := &driver.ListPage{}
	page.Objects = []*driver.ListObject{}
	for _, blobPrefix := range listBlob.Segment.BlobPrefixes {
		page.Objects = append(page.Objects, &driver.ListObject{
			Key:   blobPrefix.Name,
			Size:  0,
			IsDir: true,
			AsFunc: func(i interface{}) bool {
				p, ok := i.(*azblob.BlobPrefix)
				if !ok {
					return false
				}
				*p = blobPrefix
				return true
			}})
	}

	for _, blobInfo := range listBlob.Segment.BlobItems {
		page.Objects = append(page.Objects, &driver.ListObject{
			Key:     blobInfo.Name,
			ModTime: blobInfo.Properties.LastModified,
			Size:    *blobInfo.Properties.ContentLength,
			IsDir:   false,
			AsFunc: func(i interface{}) bool {
				p, ok := i.(*azblob.BlobItem)
				if !ok {
					return false
				}
				*p = blobInfo
				return true
			},
		})
	}

	if listBlob.NextMarker.NotDone() {
		token := uuid.New().String()
		b.pageMarkers[token] = listBlob.NextMarker
		page.NextPageToken = []byte(token)
	}
	if len(listBlob.Segment.BlobPrefixes) > 0 && len(listBlob.Segment.BlobItems) > 0 {
		sort.Slice(page.Objects, func(i, j int) bool {
			return page.Objects[i].Key < page.Objects[j].Key
		})
	}
	return page, nil
}

// SignedURL implements driver.SignedURL.
func (b *bucket) SignedURL(ctx context.Context, key string, opts *driver.SignedURLOptions) (string, error) {
	if &b.opts.Credential == nil {
		return "", errors.New("to use SignedURL, you must call OpenBucket with a valid Options.Credential")
	}

<<<<<<< HEAD
	key = strings.Replace(key, osPathSeparator, blobPathSeparator, -1)
	blockBlobURL := b.containerURL.NewBlobURL(key)
=======
	key = strings.Replace(key, backslashPathSeparator, blobPathSeparator, -1)
	containerURL := b.serviceURL.NewContainerURL(b.name)
	blockBlobURL := containerURL.NewBlobURL(key)
>>>>>>> db22e224
	srcBlobParts := azblob.NewBlobURLParts(blockBlobURL.URL())

	var err error
	srcBlobParts.SAS, err = azblob.BlobSASSignatureValues{
		Protocol:      azblob.SASProtocolHTTPS,
		ExpiryTime:    time.Now().UTC().Add(opts.Expiry),
		ContainerName: b.name,
		BlobName:      key,
		Permissions:   azblob.BlobSASPermissions{Read: true}.String(),
	}.NewSASQueryParameters(&b.opts.Credential)
	if err != nil {
		return "", err
	}
	srcBlobURLWithSAS := srcBlobParts.URL()
	return srcBlobURLWithSAS.String(), nil
}

type writer struct {
	ctx          context.Context
	blockBlobURL *azblob.BlockBlobURL
	uploadOpts   *azblob.UploadStreamToBlockBlobOptions

	w     *io.PipeWriter
	donec chan struct{}
	err   error
}

// NewTypedWriter implements driver.NewTypedWriter.
func (b *bucket) NewTypedWriter(ctx context.Context, key string, contentType string, opts *driver.WriterOptions) (driver.Writer, error) {
<<<<<<< HEAD
	key = strings.Replace(key, osPathSeparator, blobPathSeparator, -1)
	blockBlobURL := b.containerURL.NewBlockBlobURL(key)
=======
	key = strings.Replace(key, backslashPathSeparator, blobPathSeparator, -1)
	containerURL := b.serviceURL.NewContainerURL(b.name)
	blockBlobURL := containerURL.NewBlockBlobURL(key)
>>>>>>> db22e224

	if opts.Metadata == nil {
		opts.Metadata = map[string]string{}
	}
	if opts.BufferSize == 0 {
		opts.BufferSize = defaultUploadBlockSize
	}
<<<<<<< HEAD
	uploadOpts := &azblob.UploadStreamToBlockBlobOptions{
		BufferSize: opts.BufferSize,
		MaxBuffers: defaultUploadBuffers,
		Metadata:   opts.Metadata,
	}
	if contentType != "" {
		uploadOpts.BlobHTTPHeaders.ContentType = contentType
	}
	if len(opts.ContentMD5) > 0 {
		uploadOpts.BlobHTTPHeaders.ContentMD5 = opts.ContentMD5
	}
	if opts.BeforeWrite != nil {
		asFunc := func(i interface{}) bool {
			p, ok := i.(**azblob.UploadStreamToBlockBlobOptions)
			if !ok {
				return false
			}
			*p = uploadOpts
			return true
		}
		if err := opts.BeforeWrite(asFunc); err != nil {
			return nil, err
		}
	}
	w := &writer{
=======
	return &writer{
>>>>>>> db22e224
		ctx:          ctx,
		blockBlobURL: &blockBlobURL,
		uploadOpts:   uploadOpts,
		donec:        make(chan struct{}),
	}, nil
}

// Write appends p to w. User must call Close to close the w after done writing.
func (w *writer) Write(p []byte) (int, error) {
	if len(p) == 0 {
		return 0, nil
	}
	if w.w == nil {
		pr, pw := io.Pipe()
		w.w = pw
		if err := w.open(pr); err != nil {
			return 0, err
		}
	}
	return w.w.Write(p)
}

func (w *writer) open(pr *io.PipeReader) error {
	go func() {
		defer close(w.donec)

		var body io.Reader
		if pr == nil {
			body = http.NoBody
		} else {
			body = pr
		}

		_, w.err = azblob.UploadStreamToBlockBlob(w.ctx, body, *w.blockBlobURL, *w.uploadOpts)

		if w.err != nil {
			if pr != nil {
				pr.CloseWithError(w.err)
			}
			return
		}
	}()
	return nil
}

// Close completes the writer and close it. Any error occuring during write will
// be returned. If a writer is closed before any Write is called, Close will
// create an empty file at the given key.
func (w *writer) Close() error {
	if w.w == nil {
		w.open(nil)
	} else if err := w.w.Close(); err != nil {
		return err
	}
	<-w.donec
	return w.err
}<|MERGE_RESOLUTION|>--- conflicted
+++ resolved
@@ -217,33 +217,19 @@
 }
 
 func openBucket(ctx context.Context, serviceURL *azblob.ServiceURL, containerName string, opts *Options) *bucket {
-<<<<<<< HEAD
-	b := &bucket{
-		name:         containerName,
-		pageMarkers:  map[string]azblob.Marker{},
-		serviceURL:   serviceURL,
-		containerURL: serviceURL.NewContainerURL(containerName),
-		opts:         opts,
-=======
 	return &bucket{
 		name:        containerName,
 		pageMarkers: map[string]azblob.Marker{},
 		serviceURL:  serviceURL,
+		containerURL: serviceURL.NewContainerURL(containerName),
 		opts:        opts,
->>>>>>> db22e224
 	}
 }
 
 // Delete implements driver.Delete.
 func (b *bucket) Delete(ctx context.Context, key string) error {
-<<<<<<< HEAD
-	key = strings.Replace(key, osPathSeparator, blobPathSeparator, -1)
+	key = strings.Replace(key, backslashPathSeparator, blobPathSeparator, -1)
 	blobURL := b.containerURL.NewBlockBlobURL(key)
-=======
-	key = strings.Replace(key, backslashPathSeparator, blobPathSeparator, -1)
-	containerURL := b.serviceURL.NewContainerURL(b.name)
-	blobURL := containerURL.NewBlockBlobURL(key)
->>>>>>> db22e224
 	_, err := blobURL.Delete(ctx, azblob.DeleteSnapshotsOptionInclude, azblob.BlobAccessConditions{})
 	return err
 }
@@ -275,14 +261,8 @@
 
 // NewRangeReader implements driver.NewRangeReader.
 func (b *bucket) NewRangeReader(ctx context.Context, key string, offset, length int64, opts *driver.ReaderOptions) (driver.Reader, error) {
-<<<<<<< HEAD
-	key = strings.Replace(key, osPathSeparator, blobPathSeparator, -1)
+	key = strings.Replace(key, backslashPathSeparator, blobPathSeparator, -1)
 	blockBlobURL := b.containerURL.NewBlockBlobURL(key)
-=======
-	key = strings.Replace(key, backslashPathSeparator, blobPathSeparator, -1)
-	containerURL := b.serviceURL.NewContainerURL(b.name)
-	blockBlobURL := containerURL.NewBlockBlobURL(key)
->>>>>>> db22e224
 
 	end := length
 	if end < 0 {
@@ -298,31 +278,16 @@
 		Size:        getSize(blobDownloadResponse.ContentLength(), blobDownloadResponse.ContentRange()),
 		ModTime:     blobDownloadResponse.LastModified(),
 	}
-<<<<<<< HEAD
-
-	if length != 0 {
-		return &reader{
-			body:  blobDownloadResponse.Body(azblob.RetryReaderOptions{MaxRetryRequests: defaultMaxDownloadRetryRequests}),
-			attrs: attrs,
-			raw:   blobDownloadResponse}, nil
-	} else {
-		// Return a metadata reader with empty body (length = 0)
-		return &reader{
-			body:  http.NoBody,
-			attrs: attrs,
-			raw:   blobDownloadResponse}, nil
-=======
 	var body io.ReadCloser
 	if length == 0 {
 		body = http.NoBody
 	} else {
 		body = blobDownloadResponse.Body(azblob.RetryReaderOptions{MaxRetryRequests: defaultMaxDownloadRetryRequests})
->>>>>>> db22e224
 	}
 	return &reader{
 		body:  body,
 		attrs: attrs,
-		raw:   &blockBlobURL,
+		raw:   blobDownloadResponse,
 	}, nil
 }
 
@@ -383,15 +348,8 @@
 
 // Attributes implements driver.Attributes.
 func (b *bucket) Attributes(ctx context.Context, key string) (driver.Attributes, error) {
-<<<<<<< HEAD
-
-	key = strings.Replace(key, osPathSeparator, blobPathSeparator, -1)
+	key = strings.Replace(key, backslashPathSeparator, blobPathSeparator, -1)
 	blockBlobURL := b.containerURL.NewBlockBlobURL(key)
-=======
-	key = strings.Replace(key, backslashPathSeparator, blobPathSeparator, -1)
-	containerURL := b.serviceURL.NewContainerURL(b.name)
-	blockBlobURL := containerURL.NewBlockBlobURL(key)
->>>>>>> db22e224
 	blobPropertiesResponse, err := blockBlobURL.GetProperties(ctx, azblob.BlobAccessConditions{})
 	if err != nil {
 		return driver.Attributes{}, err
@@ -426,8 +384,7 @@
 		}
 	}
 
-<<<<<<< HEAD
-	opts.Prefix = strings.Replace(opts.Prefix, osPathSeparator, blobPathSeparator, -1)
+	opts.Prefix = strings.Replace(opts.Prefix, backslashPathSeparator, blobPathSeparator, -1)
 	azOpts := azblob.ListBlobsSegmentOptions{
 		MaxResults: int32(pageSize),
 		Prefix:     opts.Prefix,
@@ -446,14 +403,6 @@
 		}
 	}
 	listBlob, err := b.containerURL.ListBlobsHierarchySegment(ctx, marker, opts.Delimiter, azOpts)
-=======
-	opts.Prefix = strings.Replace(opts.Prefix, backslashPathSeparator, blobPathSeparator, -1)
-	containerURL := b.serviceURL.NewContainerURL(b.name)
-	listBlob, err := containerURL.ListBlobsHierarchySegment(ctx, marker, opts.Delimiter, azblob.ListBlobsSegmentOptions{
-		MaxResults: int32(pageSize),
-		Prefix:     opts.Prefix,
-	})
->>>>>>> db22e224
 	if err != nil {
 		return nil, err
 	}
@@ -511,14 +460,8 @@
 		return "", errors.New("to use SignedURL, you must call OpenBucket with a valid Options.Credential")
 	}
 
-<<<<<<< HEAD
-	key = strings.Replace(key, osPathSeparator, blobPathSeparator, -1)
+	key = strings.Replace(key, backslashPathSeparator, blobPathSeparator, -1)
 	blockBlobURL := b.containerURL.NewBlobURL(key)
-=======
-	key = strings.Replace(key, backslashPathSeparator, blobPathSeparator, -1)
-	containerURL := b.serviceURL.NewContainerURL(b.name)
-	blockBlobURL := containerURL.NewBlobURL(key)
->>>>>>> db22e224
 	srcBlobParts := azblob.NewBlobURLParts(blockBlobURL.URL())
 
 	var err error
@@ -548,14 +491,8 @@
 
 // NewTypedWriter implements driver.NewTypedWriter.
 func (b *bucket) NewTypedWriter(ctx context.Context, key string, contentType string, opts *driver.WriterOptions) (driver.Writer, error) {
-<<<<<<< HEAD
-	key = strings.Replace(key, osPathSeparator, blobPathSeparator, -1)
+	key = strings.Replace(key, backslashPathSeparator, blobPathSeparator, -1)
 	blockBlobURL := b.containerURL.NewBlockBlobURL(key)
-=======
-	key = strings.Replace(key, backslashPathSeparator, blobPathSeparator, -1)
-	containerURL := b.serviceURL.NewContainerURL(b.name)
-	blockBlobURL := containerURL.NewBlockBlobURL(key)
->>>>>>> db22e224
 
 	if opts.Metadata == nil {
 		opts.Metadata = map[string]string{}
@@ -563,7 +500,6 @@
 	if opts.BufferSize == 0 {
 		opts.BufferSize = defaultUploadBlockSize
 	}
-<<<<<<< HEAD
 	uploadOpts := &azblob.UploadStreamToBlockBlobOptions{
 		BufferSize: opts.BufferSize,
 		MaxBuffers: defaultUploadBuffers,
@@ -588,10 +524,7 @@
 			return nil, err
 		}
 	}
-	w := &writer{
-=======
 	return &writer{
->>>>>>> db22e224
 		ctx:          ctx,
 		blockBlobURL: &blockBlobURL,
 		uploadOpts:   uploadOpts,
