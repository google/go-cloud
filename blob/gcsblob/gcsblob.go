// Copyright 2018 The Go Cloud Authors
//
// Licensed under the Apache License, Version 2.0 (the "License");
// you may not use this file except in compliance with the License.
// You may obtain a copy of the License at
//
//     https://www.apache.org/licenses/LICENSE-2.0
//
// Unless required by applicable law or agreed to in writing, software
// distributed under the License is distributed on an "AS IS" BASIS,
// WITHOUT WARRANTIES OR CONDITIONS OF ANY KIND, either express or implied.
// See the License for the specific language governing permissions and
// limitations under the License.

// Package gcsblob provides an implementation of blob that uses GCS.
//
// It exposes the following types for As:
// Bucket: *storage.Client
// ListObject: storage.ObjectAttrs
// ListOptions.BeforeList: *storage.Query
// Reader: storage.Reader
// Attributes: storage.ObjectAttrs
// WriterOptions.BeforeWrite: *storage.Writer
package gcsblob

import (
	"context"
	"fmt"
	"io"
	"io/ioutil"
	"strings"
	"time"

	"github.com/google/go-cloud/blob"
	"github.com/google/go-cloud/blob/driver"
	"github.com/google/go-cloud/gcp"

	"cloud.google.com/go/storage"
	"google.golang.org/api/googleapi"
	"google.golang.org/api/iterator"
	"google.golang.org/api/option"
)

const defaultPageSize = 1000

// Options sets options for constructing a *blob.Bucket backed by GCS.
type Options struct {
	// GoogleAccessID represents the authorizer for SignedURL.
	// Required to use SignedURL.
	// See https://godoc.org/cloud.google.com/go/storage#SignedURLOptions.
	GoogleAccessID string

	// PrivateKey is the Google service account private key.
	// Exactly one of PrivateKey or SignBytes must be non-nil to use SignedURL.
	// See https://godoc.org/cloud.google.com/go/storage#SignedURLOptions.
	PrivateKey []byte

	// SignBytes is a function for implementing custom signing.
	// Exactly one of PrivateKey or SignBytes must be non-nil to use SignedURL.
	// See https://godoc.org/cloud.google.com/go/storage#SignedURLOptions.
	SignBytes func([]byte) ([]byte, error)
}

// OpenBucket returns a GCS Bucket that communicates using the given HTTP client.
func OpenBucket(ctx context.Context, bucketName string, client *gcp.HTTPClient, opts *Options) (*blob.Bucket, error) {
	if client == nil {
		return nil, fmt.Errorf("OpenBucket requires an HTTP client")
	}
	c, err := storage.NewClient(ctx, option.WithHTTPClient(&client.Client))
	if err != nil {
		return nil, err
	}
	if opts == nil {
		opts = &Options{}
	}
	return blob.NewBucket(&bucket{name: bucketName, client: c, opts: opts}), nil
}

// bucket represents a GCS bucket, which handles read, write and delete operations
// on objects within it.
type bucket struct {
	name   string
	client *storage.Client
	opts   *Options
}

var emptyBody = ioutil.NopCloser(strings.NewReader(""))

// reader reads a GCS object. It implements driver.Reader.
type reader struct {
	body  io.ReadCloser
	attrs driver.ReaderAttributes
	raw   *storage.Reader
}

func (r *reader) Read(p []byte) (int, error) {
	return r.body.Read(p)
}

// Close closes the reader itself. It must be called when done reading.
func (r *reader) Close() error {
	return r.body.Close()
}

func (r *reader) Attributes() driver.ReaderAttributes {
	return r.attrs
}

func (r *reader) As(i interface{}) bool {
	p, ok := i.(*storage.Reader)
	if !ok {
		return false
	}
	*p = *r.raw
	return true
}

// ListPaged implements driver.ListPaged.
func (b *bucket) ListPaged(ctx context.Context, opts *driver.ListOptions) (*driver.ListPage, error) {
	bkt := b.client.Bucket(b.name)
	query := &storage.Query{Prefix: opts.Prefix}
	if opts.BeforeList != nil {
		asFunc := func(i interface{}) bool {
			p, ok := i.(**storage.Query)
			if !ok {
				return false
			}
			*p = query
			return true
		}
		if err := opts.BeforeList(asFunc); err != nil {
			return nil, err
		}
	}
	pageSize := opts.PageSize
	if pageSize == 0 {
		pageSize = defaultPageSize
	}
	iter := bkt.Objects(ctx, query)
	pager := iterator.NewPager(iter, pageSize, string(opts.PageToken))
	var objects []*storage.ObjectAttrs
	nextPageToken, err := pager.NextPage(&objects)
	if err != nil {
		return nil, err
	}
	page := driver.ListPage{NextPageToken: []byte(nextPageToken)}
	if len(objects) > 0 {
		page.Objects = make([]*driver.ListObject, len(objects))
		for i, obj := range objects {
			page.Objects[i] = &driver.ListObject{
				Key:     obj.Name,
				ModTime: obj.Updated,
				Size:    obj.Size,
				AsFunc: func(i interface{}) bool {
					p, ok := i.(*storage.ObjectAttrs)
					if !ok {
						return false
					}
					*p = *obj
					return true
				},
			}
		}
	}
	return &page, nil
}

// As implements driver.As.
func (b *bucket) As(i interface{}) bool {
	p, ok := i.(**storage.Client)
	if !ok {
		return false
	}
	*p = b.client
	return true
}

// Attributes implements driver.Attributes.
func (b *bucket) Attributes(ctx context.Context, key string) (driver.Attributes, error) {
	bkt := b.client.Bucket(b.name)
	obj := bkt.Object(key)
	attrs, err := obj.Attrs(ctx)
	if err != nil {
		if isErrNotExist(err) {
			return driver.Attributes{}, gcsError{bucket: b.name, key: key, msg: err.Error(), kind: driver.NotFound}
		}
		return driver.Attributes{}, err
	}
	return driver.Attributes{
		ContentType: attrs.ContentType,
		Metadata:    attrs.Metadata,
		ModTime:     attrs.Updated,
		Size:        attrs.Size,
		AsFunc: func(i interface{}) bool {
			p, ok := i.(*storage.ObjectAttrs)
			if !ok {
				return false
			}
			*p = *attrs
			return true
		},
	}, nil
}

// NewRangeReader implements driver.NewRangeReader.
func (b *bucket) NewRangeReader(ctx context.Context, key string, offset, length int64) (driver.Reader, error) {
	bkt := b.client.Bucket(b.name)
	obj := bkt.Object(key)
	r, err := obj.NewRangeReader(ctx, offset, length)
	if err != nil {
		if isErrNotExist(err) {
			return nil, gcsError{bucket: b.name, key: key, msg: err.Error(), kind: driver.NotFound}
		}
		return nil, err
	}
	modTime, _ := r.LastModified()
	return &reader{
		body: r,
		attrs: driver.ReaderAttributes{
			ContentType: r.ContentType(),
			ModTime:     modTime,
			Size:        r.Size(),
		},
		raw: r,
	}, nil
}

// NewTypedWriter implements driver.NewTypedWriter.
func (b *bucket) NewTypedWriter(ctx context.Context, key string, contentType string, opts *driver.WriterOptions) (driver.Writer, error) {
	bkt := b.client.Bucket(b.name)
	obj := bkt.Object(key)
	w := obj.NewWriter(ctx)
	w.ContentType = contentType
		w.ChunkSize = bufferSize(opts.BufferSize)
		w.Metadata = opts.Metadata
<<<<<<< HEAD
			w.MD5 = opts.ContentMD5
	}
	if opts != nil && opts.BeforeWrite != nil {
=======
	if opts.BeforeWrite != nil {
>>>>>>> 11bb776c
		asFunc := func(i interface{}) bool {
			p, ok := i.(**storage.Writer)
			if !ok {
				return false
			}
			*p = w
			return true
		}
		if err := opts.BeforeWrite(asFunc); err != nil {
			return nil, err
		}
	}
	return w, nil
}

// Delete implements driver.Delete.
func (b *bucket) Delete(ctx context.Context, key string) error {
	bkt := b.client.Bucket(b.name)
	obj := bkt.Object(key)
	err := obj.Delete(ctx)
	if isErrNotExist(err) {
		return gcsError{bucket: b.name, key: key, msg: err.Error(), kind: driver.NotFound}
	}
	return err
}

func (b *bucket) SignedURL(ctx context.Context, key string, dopts *driver.SignedURLOptions) (string, error) {
	if b.opts.GoogleAccessID == "" || (b.opts.PrivateKey == nil && b.opts.SignBytes == nil) {
		return "", fmt.Errorf("to use SignedURL, you must call OpenBucket with a valid Options.GoogleAccessID and exactly one of Options.PrivateKey or Options.SignBytes")
	}
	opts := &storage.SignedURLOptions{
		Expires:        time.Now().Add(dopts.Expiry),
		Method:         "GET",
		GoogleAccessID: b.opts.GoogleAccessID,
		PrivateKey:     b.opts.PrivateKey,
		SignBytes:      b.opts.SignBytes,
	}
	return storage.SignedURL(b.name, key, opts)
}

func bufferSize(size int) int {
	if size == 0 {
		return googleapi.DefaultUploadChunkSize
	} else if size > 0 {
		return size
	}
	return 0 // disable buffering
}

type gcsError struct {
	bucket, key, msg string
	kind             driver.ErrorKind
}

func (e gcsError) Error() string {
	return fmt.Sprintf("gcs://%s/%s: %s", e.bucket, e.key, e.msg)
}

func (e gcsError) Kind() driver.ErrorKind {
	return e.kind
}

func isErrNotExist(err error) bool {
	return err == storage.ErrObjectNotExist
}<|MERGE_RESOLUTION|>--- conflicted
+++ resolved
@@ -231,15 +231,10 @@
 	obj := bkt.Object(key)
 	w := obj.NewWriter(ctx)
 	w.ContentType = contentType
-		w.ChunkSize = bufferSize(opts.BufferSize)
-		w.Metadata = opts.Metadata
-<<<<<<< HEAD
-			w.MD5 = opts.ContentMD5
-	}
-	if opts != nil && opts.BeforeWrite != nil {
-=======
+	w.ChunkSize = bufferSize(opts.BufferSize)
+	w.Metadata = opts.Metadata
+	w.MD5 = opts.ContentMD5
 	if opts.BeforeWrite != nil {
->>>>>>> 11bb776c
 		asFunc := func(i interface{}) bool {
 			p, ok := i.(**storage.Writer)
 			if !ok {
