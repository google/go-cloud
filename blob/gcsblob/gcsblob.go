--- conflicted
+++ resolved
@@ -233,10 +233,7 @@
 	w.ContentType = contentType
 	w.ChunkSize = bufferSize(opts.BufferSize)
 	w.Metadata = opts.Metadata
-<<<<<<< HEAD
-=======
 	w.MD5 = opts.ContentMD5
->>>>>>> a26bbd60
 	if opts.BeforeWrite != nil {
 		asFunc := func(i interface{}) bool {
 			p, ok := i.(**storage.Writer)
