--- conflicted
+++ resolved
@@ -79,7 +79,15 @@
 	return r.attrs
 }
 
-<<<<<<< HEAD
+func (r *reader) As(i interface{}) bool {
+	p, ok := i.(*storage.Reader)
+	if !ok {
+		return false
+	}
+	*p = *r.raw
+	return true
+}
+
 // ListPaged implements driver.ListPaged.
 func (b *bucket) ListPaged(ctx context.Context, opt *driver.ListOptions) (*driver.ListPage, error) {
 	bkt := b.client.Bucket(b.name)
@@ -103,14 +111,6 @@
 		}
 	}
 	return &page, nil
-=======
-func (r *reader) As(i interface{}) bool {
-	p, ok := i.(*storage.Reader)
-	if !ok {
-		return false
-	}
-	*p = *r.raw
-	return true
 }
 
 // As implements driver.As.
@@ -121,7 +121,6 @@
 	}
 	*p = b.client
 	return true
->>>>>>> 37b53953
 }
 
 // Attributes implements driver.Attributes.
