--- conflicted
+++ resolved
@@ -15,24 +15,13 @@
 // Package gcsblob provides a blob implementation that uses GCS. Use OpenBucket
 // to construct a *blob.Bucket.
 //
-<<<<<<< HEAD
-=======
 // Open URLs
 //
-// For blob.Open URLs, gcsblob registers for the scheme "gs"; URLs start
-// with "gs://".
-//
-// The URL's Host is used as the bucket name.
-// The following query options are supported:
-//
-//  - cred_path: Sets path to the Google credentials file. If unset, default
-//    credentials are loaded.
-//    See https://cloud.google.com/docs/authentication/production.
-//  - access_id: Sets Options.GoogleAccessID.
-//  - private_key_path: Sets path to a private key, which is read and used
-//    to set Options.PrivateKey.
-// Example URL:
-//  gs://mybucket
+// For blob.OpenBucket URLs, gcsblob registers for the scheme "gs"; URLs start
+// with "gs://", like "gs://mybucket". blob.OpenBucket will use Application
+// Default Credentials, as described in https://cloud.google.com/docs/authentication/production.
+// If you want to use different credentials or find details on the format of the
+// URL, see URLOpener.
 //
 // Escaping
 //
@@ -42,7 +31,6 @@
 //  - Blob keys: ASCII characters 10 and 13 are escaped to "__0x<hex>__".
 //    Additionally, the "/" in "../" is escaped in the same way.
 //
->>>>>>> f6de0011
 // As
 //
 // gcsblob exposes the following types for As:
@@ -133,7 +121,7 @@
 	Options Options
 }
 
-// OpenBucketURL opens the GCS bucket with the same name of the URL's host.
+// OpenBucketURL opens the GCS bucket with the same name as the URL's host.
 func (o *URLOpener) OpenBucketURL(ctx context.Context, u *url.URL) (*blob.Bucket, error) {
 	var err error
 	o, err = o.forParams(ctx, u.Query())
