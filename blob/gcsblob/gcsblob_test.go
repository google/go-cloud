--- conflicted
+++ resolved
@@ -300,9 +300,6 @@
 		wantErr  bool
 	}{
 		{
-<<<<<<< HEAD
-			name: "Invalid query parameter",
-=======
 			name: "InvalidParam",
 			query: url.Values{
 				"foo": {"bar"},
@@ -311,7 +308,6 @@
 		},
 		{
 			name: "AccessID",
->>>>>>> 20994df4
 			query: url.Values{
 				"foo": {"bar"},
 			},
@@ -324,21 +320,6 @@
 			wantOpts: Options{GoogleAccessID: "bar"},
 		},
 		{
-<<<<<<< HEAD
-			name:     "AccessID",
-			query:    url.Values{"access_id": {"bar"}},
-			wantOpts: Options{GoogleAccessID: "bar"},
-		},
-		{
-			name:     "AccessID override",
-			query:    url.Values{"access_id": {"baz"}},
-			prev:     Options{GoogleAccessID: "bar"},
-			wantOpts: Options{GoogleAccessID: "baz"},
-		},
-		{
-			name:    "BadPrivateKeyPath",
-			query:   url.Values{"private_key_path": {"/path/does/not/exist"}},
-=======
 			name:     "AccessID override",
 			currOpts: Options{GoogleAccessID: "foo"},
 			query: url.Values{
@@ -356,7 +337,6 @@
 			query: url.Values{
 				"private_key_path": {"/path/does/not/exist"},
 			},
->>>>>>> 20994df4
 			wantErr: true,
 		},
 		{
@@ -368,13 +348,8 @@
 
 	for _, test := range tests {
 		t.Run(test.name, func(t *testing.T) {
-<<<<<<< HEAD
-			u := &URLOpener{Options: test.prev}
-			got, err := u.forParams(ctx, test.query)
-=======
 			o := &URLOpener{Options: test.currOpts}
 			got, err := o.forParams(ctx, test.query)
->>>>>>> 20994df4
 			if (err != nil) != test.wantErr {
 				t.Errorf("got err %v want error %v", err, test.wantErr)
 			}
