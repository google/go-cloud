--- conflicted
+++ resolved
@@ -331,11 +331,7 @@
 		Delimiter:  opts.Delimiter,
 		BeforeList: opts.BeforeList,
 	}
-<<<<<<< HEAD
-	return &ListIterator{b: b.b, opts: dopts}, nil
-=======
-	return &ListIterator{b: b, opts: dopts}
->>>>>>> 106801df
+	return &ListIterator{b: b.b, opts: dopts}
 }
 
 // Attributes reads attributes for the given key.
