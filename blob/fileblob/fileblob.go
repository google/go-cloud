--- conflicted
+++ resolved
@@ -522,17 +522,9 @@
 	md5hash    hash.Hash
 }
 
-<<<<<<< HEAD
-func (w writer) Write(p []byte) (n int, err error) {
+func (w *writer) Write(p []byte) (n int, err error) {
 	if _, err := w.md5hash.Write(p); err != nil {
 		return 0, err
-=======
-func (w *writer) Write(p []byte) (n int, err error) {
-	if w.md5hash != nil {
-		if _, err := w.md5hash.Write(p); err != nil {
-			return 0, err
-		}
->>>>>>> e36e4426
 	}
 	return w.f.Write(p)
 }
