--- conflicted
+++ resolved
@@ -166,23 +166,18 @@
 	// Go Cloud
 }
 
-<<<<<<< HEAD
 func ExampleBucket_ListPaged() {
-=======
-func ExampleBucket_As() {
->>>>>>> 37b53953
-	// Connect to a bucket when your program starts up.
-	// This example uses the file-based implementation.
-	dir, cleanup := newTempDir()
-	defer cleanup()
-
-	// Create the file-based bucket.
-	bucket, err := fileblob.NewBucket(dir)
-	if err != nil {
-		log.Fatal(err)
-	}
-
-<<<<<<< HEAD
+	// Connect to a bucket when your program starts up.
+	// This example uses the file-based implementation.
+	dir, cleanup := newTempDir()
+	defer cleanup()
+
+	// Create the file-based bucket.
+	bucket, err := fileblob.NewBucket(dir)
+	if err != nil {
+		log.Fatal(err)
+	}
+
 	// Create some blob objects for listing: "foo[0..4].txt".
 	ctx := context.Background()
 	createListableFiles(ctx, bucket)
@@ -255,14 +250,17 @@
 	// foo4.txt
 }
 
-func createListableFiles(ctx context.Context, b *blob.Bucket) error {
-	for i := 0; i < 5; i++ {
-		if err := b.WriteAll(ctx, fmt.Sprintf("foo%d.txt", i), []byte("Go Cloud"), nil); err != nil {
-			return err
-		}
-	}
-	return nil
-=======
+func ExampleBucket_As() {
+	// Connect to a bucket when your program starts up.
+	// This example uses the file-based implementation.
+	dir, cleanup := newTempDir()
+	defer cleanup()
+
+	// Create the file-based bucket.
+	bucket, err := fileblob.NewBucket(dir)
+	if err != nil {
+		log.Fatal(err)
+	}
 	// This example uses As to try to fill in a string variable. As will return
 	// false because fileblob doesn't support any types for Bucket.As.
 	// See the package documentation for your provider (e.g., gcsblob or s3blob)
@@ -296,7 +294,15 @@
 	// Output:
 	// fileblob does not support the `string` type for Bucket.As
 	// fileblob does not support the `*string` type for WriterOptions.BeforeWrite
->>>>>>> 37b53953
+}
+
+func createListableFiles(ctx context.Context, b *blob.Bucket) error {
+	for i := 0; i < 5; i++ {
+		if err := b.WriteAll(ctx, fmt.Sprintf("foo%d.txt", i), []byte("Go Cloud"), nil); err != nil {
+			return err
+		}
+	}
+	return nil
 }
 
 func newTempDir() (string, func()) {
