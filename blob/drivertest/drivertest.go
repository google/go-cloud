// Copyright 2018 The Go Cloud Authors
//
// Licensed under the Apache License, Version 2.0 (the "License");
// you may not use this file except in compliance with the License.
// You may obtain a copy of the License at
//
//     https://www.apache.org/licenses/LICENSE-2.0
//
// Unless required by applicable law or agreed to in writing, software
// distributed under the License is distributed on an "AS IS" BASIS,
// WITHOUT WARRANTIES OR CONDITIONS OF ANY KIND, either express or implied.
// See the License for the specific language governing permissions and
// limitations under the License.

// Package drivertest provides a conformance test for implementations of
// driver.
package drivertest

import (
	"bytes"
	"context"
<<<<<<< HEAD
	"fmt"
=======
	"io"
>>>>>>> c3ca646f
	"io/ioutil"
	"path/filepath"
	"strconv"
	"strings"
	"testing"

	"github.com/google/go-cloud/blob"
	"github.com/google/go-cmp/cmp"
)

// Harness descibes the functionality test harnesses must provide to run
// conformance tests.
type Harness interface {
	// MakeBucket creates a *blob.Bucket to test.
	// Multiple calls to MakeBucket during a test run must refer to	the
	// same storage bucket; i.e., a blob created using one *blob.Bucket must
	// be readable by a subsequent *blob.Bucket.
	MakeBucket(ctx context.Context) (*blob.Bucket, error)
	Close()
}

// HarnessMaker describes functions that construct a harness for running tests.
// It is called exactly once per test; Harness.Close() will be called when the test is complete.
type HarnessMaker func(ctx context.Context, t *testing.T) (Harness, error)

// RunConformanceTests runs conformance tests for provider implementations
// of blob.
// pathToTestdata is a (possibly relative) path to a directory containing
// blob/testdata/* (e.g., test-small.txt).
func RunConformanceTests(t *testing.T, newHarness HarnessMaker, pathToTestdata string) {
	t.Run("TestList", func(t *testing.T) {
		testList(t, newHarness)
	})
	t.Run("TestRead", func(t *testing.T) {
		testRead(t, newHarness)
	})
	t.Run("TestAttributes", func(t *testing.T) {
		testAttributes(t, newHarness)
	})
	t.Run("TestWrite", func(t *testing.T) {
		testWrite(t, newHarness, pathToTestdata)
	})
	t.Run("TestCanceledWrite", func(t *testing.T) {
		testCanceledWrite(t, newHarness, pathToTestdata)
	})
	t.Run("TestMetadata", func(t *testing.T) {
		testMetadata(t, newHarness)
	})
	t.Run("TestDelete", func(t *testing.T) {
		testDelete(t, newHarness)
	})
}

// testList tests the functionality of List and ListPaged.
func testList(t *testing.T, newHarness HarnessMaker) {
	const keyPrefix = "blob-for-list"
	content := []byte("hello")

	keyForIndex := func(i int) string { return fmt.Sprintf("%s-%d", keyPrefix, i) }
	indexFromKey := func(key string) (int, error) {
		if !strings.HasPrefix(key, keyPrefix) {
			return 0, fmt.Errorf("got name %q, expected it to have prefix %q", key, keyPrefix)
		}
		return strconv.Atoi(key[len(keyPrefix)+1:])
	}

	tests := []struct {
		name       string
		skipCreate bool
		pageSize   int
		prefix     string
		want       [][]int
		wantIter   []int
		wantErr    bool
	}{
		{
			name:       "negative page size returns an error",
			skipCreate: true,
			pageSize:   -1,
			wantErr:    true,
		},
		{
			name:       "page size out of range returns an error",
			skipCreate: true,
			pageSize:   blob.MaxPageSize + 1,
			wantErr:    true,
		},
		{
			name:   "no objects",
			prefix: "no-objects-with-this-prefix",
			want:   [][]int{nil},
		},
		{
			name:     "exactly 1 object due to prefix",
			prefix:   keyForIndex(1),
			want:     [][]int{[]int{1}},
			wantIter: []int{1},
		},
		{
			name:     "no pagination",
			prefix:   keyPrefix,
			want:     [][]int{[]int{0, 1, 2}},
			wantIter: []int{0, 1, 2},
		},
		{
			name:     "by 1",
			prefix:   keyPrefix,
			pageSize: 1,
			want:     [][]int{[]int{0}, []int{1}, []int{2}},
			wantIter: []int{0, 1, 2},
		},
		{
			name:     "by 2",
			prefix:   keyPrefix,
			pageSize: 2,
			want:     [][]int{[]int{0, 1}, []int{2}},
			wantIter: []int{0, 1, 2},
		},
		{
			name:     "by 3",
			prefix:   keyPrefix,
			pageSize: 3,
			want:     [][]int{[]int{0, 1, 2}},
			wantIter: []int{0, 1, 2},
		},
	}

	ctx := context.Background()

	// Creates blobs for sub-tests below.
	// We only create the blobs once, for efficiency and because there's
	// no guarantee that after we create them they will be immediately returned
	// from List/ListPaged. The very first time the test is run against a
	// Bucket, it may be flaky due to this race.
	init := func(t *testing.T, skipCreate bool) (*blob.Bucket, func()) {
		h, err := newHarness(ctx, t)
		if err != nil {
			t.Fatal(err)
		}
		b, err := h.MakeBucket(ctx)
		if err != nil {
			t.Fatal(err)
		}
		if !skipCreate {
			// See if the blobs are already there.
			p, err := b.ListPaged(ctx, &blob.ListOptions{Prefix: keyPrefix})
			if err != nil {
				t.Fatal(err)
			}
			if len(p.Objects) != 3 {
				for i := 0; i < 3; i++ {
					if err := b.WriteAll(ctx, keyForIndex(i), content, nil); err != nil {
						t.Fatal(err)
					}
				}
			}
		}
		return b, func() { h.Close() }
	}

	for _, tc := range tests {
		t.Run(tc.name, func(t *testing.T) {
			b, done := init(t, tc.skipCreate)
			defer done()

			// Retrieve using ListPaged.
			var got [][]int
			var nextPageToken string
			for {
				p, err := b.ListPaged(ctx, &blob.ListOptions{
					Prefix:    tc.prefix,
					PageSize:  tc.pageSize,
					PageToken: nextPageToken,
				})
				if (err != nil) != tc.wantErr {
					t.Fatalf("got err %v want error %v", err, tc.wantErr)
				}
				if err != nil {
					break
				}
				var thisGot []int
				for _, obj := range p.Objects {
					i, err := indexFromKey(obj.Key)
					if err != nil {
						t.Error(err)
						continue
					}
					thisGot = append(thisGot, i)
				}
				got = append(got, thisGot)
				nextPageToken = p.NextPageToken
				if nextPageToken == "" {
					break
				}
			}
			if diff := cmp.Diff(got, tc.want); diff != "" {
				t.Errorf("got\n%v\nwant\n%v\ndiff\n%s", got, tc.want, diff)
			}

			// Repeat using List.
			it := b.List(ctx, &blob.ListOptions{
				PageSize: tc.pageSize,
				Prefix:   tc.prefix,
			})
			var gotIter []int
			for {
				obj, err := it.Next(ctx)
				if len(gotIter) > 0 && err != nil {
					t.Fatalf("got err %v after first iteration", err)
				}
				if (err != nil) != tc.wantErr {
					t.Fatalf("got err %v want error %v", err, tc.wantErr)
				}
				if err != nil {
					break
				}
				if obj == nil {
					break
				}
				i, err := indexFromKey(obj.Key)
				if err != nil {
					t.Error(err)
					continue
				}
				gotIter = append(gotIter, i)
			}
			if diff := cmp.Diff(gotIter, tc.wantIter); diff != "" {
				t.Errorf("got\n%v\nwant\n%v\ndiff\n%s", gotIter, tc.wantIter, diff)
			}
		})
	}
}

// testRead tests the functionality of NewReader, NewRangeReader, and Reader.
func testRead(t *testing.T, newHarness HarnessMaker) {
	const key = "blob-for-reading"
	content := []byte("abcdefghijklmnopqurstuvwxyz")
	contentSize := int64(len(content))

	tests := []struct {
		name           string
		key            string
		offset, length int64
		want           []byte
		wantReadSize   int64
		wantErr        bool
		// set to true to skip creation of the object for
		// tests where we expect an error without any actual
		// read.
		skipCreate bool
	}{
		{
			name:    "read of nonexistent key fails",
			key:     "key-does-not-exist",
			length:  -1,
			wantErr: true,
		},
		{
			name:       "length 0 read fails",
			key:        key,
			wantErr:    true,
			skipCreate: true,
		},
		{
			name:       "negative offset fails",
			key:        key,
			offset:     -1,
			wantErr:    true,
			skipCreate: true,
		},
		{
			name:         "read from positive offset to end",
			key:          key,
			offset:       10,
			length:       -1,
			want:         content[10:],
			wantReadSize: contentSize - 10,
		},
		{
			name:         "read a part in middle",
			key:          key,
			offset:       10,
			length:       5,
			want:         content[10:15],
			wantReadSize: 5,
		},
		{
			name:         "read in full",
			key:          key,
			offset:       0,
			length:       -1,
			want:         content,
			wantReadSize: contentSize,
		},
	}

	ctx := context.Background()

	// Creates a blob for sub-tests below.
	init := func(t *testing.T, skipCreate bool) (*blob.Bucket, func()) {
		h, err := newHarness(ctx, t)
		if err != nil {
			t.Fatal(err)
		}

		b, err := h.MakeBucket(ctx)
		if err != nil {
			t.Fatal(err)
		}
		if skipCreate {
			return b, func() { h.Close() }
		}
		if err := b.WriteAll(ctx, key, content, nil); err != nil {
			t.Fatal(err)
		}
		return b, func() {
			_ = b.Delete(ctx, key)
			h.Close()
		}
	}

	for _, tc := range tests {
		t.Run(tc.name, func(t *testing.T) {
			b, done := init(t, tc.skipCreate)
			defer done()

			r, err := b.NewRangeReader(ctx, tc.key, tc.offset, tc.length)
			if (err != nil) != tc.wantErr {
				t.Errorf("got err %v want error %v", err, tc.wantErr)
			}
			if err != nil {
				return
			}
			defer r.Close()
			// Make the buffer bigger than needed to make sure we actually only read
			// the expected number of bytes.
			got := make([]byte, tc.wantReadSize+10)
			n, err := r.Read(got)
			// EOF error is optional, see https://golang.org/pkg/io/#Reader.
			if err != nil && err != io.EOF {
				t.Errorf("unexpected error during read: %v", err)
			}
			if int64(n) != tc.wantReadSize {
				t.Errorf("got read length %d want %d", n, tc.wantReadSize)
			}
			if !cmp.Equal(got[:tc.wantReadSize], tc.want) {
				t.Errorf("got %q want %q", string(got), string(tc.want))
			}
			if r.Size() != contentSize {
				t.Errorf("got size %d want %d", r.Size(), contentSize)
			}
			if r.ModTime().IsZero() {
				t.Errorf("got zero mod time, want non-zero")
			}
			r.Close()
		})
	}
}

// testAttributes tests Attributes.
func testAttributes(t *testing.T, newHarness HarnessMaker) {
	const (
		key         = "blob-for-attributes"
		contentType = "text/plain"
	)
	content := []byte("Hello World!")

	ctx := context.Background()

	// Creates a blob for sub-tests below.
	init := func(t *testing.T) (*blob.Bucket, func()) {
		h, err := newHarness(ctx, t)
		if err != nil {
			t.Fatal(err)
		}
		b, err := h.MakeBucket(ctx)
		if err != nil {
			t.Fatal(err)
		}
		opts := &blob.WriterOptions{
			ContentType: contentType,
		}
		if err := b.WriteAll(ctx, key, content, opts); err != nil {
			t.Fatal(err)
		}
		return b, func() {
			_ = b.Delete(ctx, key)
			h.Close()
		}
	}

	b, done := init(t)
	defer done()

	a, err := b.Attributes(ctx, key)
	if err != nil {
		t.Fatalf("failed Attributes: %v", err)
	}
	// Also make a Reader so we can verify the subset of attributes
	// that it exposes.
	r, err := b.NewReader(ctx, key)
	if err != nil {
		t.Fatalf("failed Attributes: %v", err)
	}
	defer r.Close()

	if a.ContentType != contentType {
		t.Errorf("got ContentType %q want %q", a.ContentType, contentType)
	}
	if r.ContentType() != contentType {
		t.Errorf("got Reader.ContentType() %q want %q", r.ContentType(), contentType)
	}
	if a.Size != int64(len(content)) {
		t.Errorf("got Size %d want %d", a.Size, len(content))
	}
	if r.Size() != int64(len(content)) {
		t.Errorf("got Reader.Size() %d want %d", r.Size(), len(content))
	}

	t1 := a.ModTime
	if err := b.WriteAll(ctx, key, content, nil); err != nil {
		t.Fatal(err)
	}
	a2, err := b.Attributes(ctx, key)
	if err != nil {
		t.Errorf("failed Attributes#2: %v", err)
	}
	t2 := a2.ModTime
	if t2.Before(t1) {
		t.Errorf("ModTime %v is before %v", t2, t1)
	}
}

// loadTestFile loads a file from the blob/testdata/ directory.
// TODO(rvangent): Consider using go-bindata to inline these as source code.
func loadTestFile(t *testing.T, pathToTestdata, filename string) []byte {
	data, err := ioutil.ReadFile(filepath.Join(pathToTestdata, filename))
	if err != nil {
		t.Fatal(err)
	}
	return data
}

// testWrite tests the functionality of NewWriter and Writer.
func testWrite(t *testing.T, newHarness HarnessMaker, pathToTestdata string) {
	const key = "blob-for-reading"
	smallText := loadTestFile(t, pathToTestdata, "test-small.txt")
	mediumHTML := loadTestFile(t, pathToTestdata, "test-medium.html")
	largeJpg := loadTestFile(t, pathToTestdata, "test-large.jpg")

	tests := []struct {
		name            string
		key             string
		content         []byte
		contentType     string
		firstChunk      int
		wantContentType string
		wantErr         bool
	}{
		{
			name:    "write to empty key fails",
			wantErr: true,
		},
		{
			name: "no write then close results in empty blob",
			key:  key,
		},
		{
			name:        "invalid ContentType fails",
			key:         key,
			contentType: "application/octet/stream",
			wantErr:     true,
		},
		{
			name:            "ContentType is discovered if not provided",
			key:             key,
			content:         mediumHTML,
			wantContentType: "text/html",
		},
		{
			name:            "write with explicit ContentType overrides discovery",
			key:             key,
			content:         mediumHTML,
			contentType:     "application/json",
			wantContentType: "application/json",
		},
		{
			name:            "a small text file",
			key:             key,
			content:         smallText,
			wantContentType: "text/html",
		},
		{
			name:            "a large jpg file",
			key:             key,
			content:         largeJpg,
			wantContentType: "image/jpg",
		},
		{
			name:            "a large jpg file written in two chunks",
			key:             key,
			firstChunk:      10,
			content:         largeJpg,
			wantContentType: "image/jpg",
		},
		// TODO(issue #304): Fails for GCS.
		/*
			{
				name:            "ContentType is parsed and reformatted",
				key:             key,
				content:         []byte("foo"),
				contentType:     `FORM-DATA;name="foo"`,
				wantContentType: `form-data; name=foo`,
			},
		*/
	}

	ctx := context.Background()
	for _, tc := range tests {
		t.Run(tc.name, func(t *testing.T) {
			h, err := newHarness(ctx, t)
			if err != nil {
				t.Fatal(err)
			}
			defer h.Close()
			b, err := h.MakeBucket(ctx)
			if err != nil {
				t.Fatal(err)
			}

			// Write the content.
			opts := &blob.WriterOptions{
				ContentType: tc.contentType,
			}
			w, err := b.NewWriter(ctx, tc.key, opts)
			if err == nil {
				if len(tc.content) > 0 {
					if tc.firstChunk == 0 {
						// Write the whole thing.
						_, err = w.Write(tc.content)
					} else {
						// Write it in 2 chunks.
						_, err = w.Write(tc.content[:tc.firstChunk])
						if err == nil {
							_, err = w.Write(tc.content[tc.firstChunk:])
						}
					}
				}
				if err == nil {
					err = w.Close()
				}
			}
			if (err != nil) != tc.wantErr {
				t.Errorf("NewWriter or Close got err %v want error %v", err, tc.wantErr)
			}
			if err != nil {
				return
			}
			defer func() { _ = b.Delete(ctx, tc.key) }()

			// Read it back.
			buf, err := b.ReadAll(ctx, tc.key)
			if err != nil {
				t.Fatal(err)
			}
			if !bytes.Equal(buf, tc.content) {
				if len(buf) < 100 && len(tc.content) < 100 {
					t.Errorf("read didn't match write; got \n%s\n want \n%s", string(buf), string(tc.content))
				} else {
					t.Error("read didn't match write, content too large to display")
				}
			}
		})
	}
}

// testCanceledWrite tests the functionality of canceling an in-progress write.
func testCanceledWrite(t *testing.T, newHarness HarnessMaker, pathToTestdata string) {
	const key = "blob-for-canceled-write"
	content := []byte("hello world")

	tests := []struct {
		description string
		contentType string
	}{
		{
			// The write will be buffered in the concrete type as part of
			// ContentType detection, so the first call to the Driver will be Close.
			description: "EmptyContentType",
		},
		{
			// The write will be sent to the Driver, which may do its own
			// internal buffering.
			description: "NonEmptyContentType",
			contentType: "text/plain",
		},
		// TODO(issue #482): Find a way to test that a chunked upload that's interrupted
		// after some chunks are uploaded cancels correctly.
	}

	ctx := context.Background()
	for _, test := range tests {
		t.Run(test.description, func(t *testing.T) {
			cancelCtx, cancel := context.WithCancel(ctx)
			h, err := newHarness(ctx, t)
			if err != nil {
				t.Fatal(err)
			}
			defer h.Close()
			b, err := h.MakeBucket(ctx)
			if err != nil {
				t.Fatal(err)
			}

			// Create a writer with the context that we're going
			// to cancel.
			opts := &blob.WriterOptions{
				ContentType: test.contentType,
			}
			w, err := b.NewWriter(cancelCtx, key, opts)
			if err != nil {
				t.Fatal(err)
			}
			// Write the content.
			if _, err := w.Write(content); err != nil {
				t.Fatal(err)
			}
			// Cancel the context to abort the write.
			cancel()
			// Close should return some kind of canceled context error.
			// We can't verify the kind of error cleanly, so we just verify there's
			// an error.
			if err := w.Close(); err == nil {
				t.Errorf("got Close error %v want canceled ctx error", err)
			}
			// A Read of the same key should fail; the write was aborted
			// so the blob shouldn't exist.
			if _, err := b.NewReader(ctx, key); err == nil {
				t.Error("wanted NewReturn to return an error when write was canceled")
			}
		})
	}
}

// testMetadata tests writing and reading the key/value metadata for a blob.
func testMetadata(t *testing.T, newHarness HarnessMaker) {
	const key = "blob-for-metadata"
	hello := []byte("hello")

	tests := []struct {
		name        string
		metadata    map[string]string
		content     []byte
		contentType string
		want        map[string]string
		wantErr     bool
	}{
		{
			name:     "empty",
			content:  hello,
			metadata: map[string]string{},
			want:     nil,
		},
		{
			name:     "empty key fails",
			content:  hello,
			metadata: map[string]string{"": "empty key value"},
			wantErr:  true,
		},
		{
			name:     "duplicate case-insensitive key fails",
			content:  hello,
			metadata: map[string]string{"abc": "foo", "aBc": "bar"},
			wantErr:  true,
		},
		{
			name:    "valid metadata",
			content: hello,
			metadata: map[string]string{
				"key-a": "value-a",
				"kEy-B": "value-b",
				"key-c": "vAlUe-c",
			},
			want: map[string]string{
				"key-a": "value-a",
				"key-b": "value-b",
				"key-c": "vAlUe-c",
			},
		},
		{
			name:     "valid metadata with empty body",
			content:  nil,
			metadata: map[string]string{"foo": "bar"},
			want:     map[string]string{"foo": "bar"},
		},
		{
			name:        "valid metadata with content type",
			content:     hello,
			contentType: "text/plain",
			metadata:    map[string]string{"foo": "bar"},
			want:        map[string]string{"foo": "bar"},
		},
	}

	ctx := context.Background()
	for _, tc := range tests {
		t.Run(tc.name, func(t *testing.T) {
			h, err := newHarness(ctx, t)
			if err != nil {
				t.Fatal(err)
			}
			defer h.Close()

			b, err := h.MakeBucket(ctx)
			if err != nil {
				t.Fatal(err)
			}
			opts := &blob.WriterOptions{
				Metadata:    tc.metadata,
				ContentType: tc.contentType,
			}
			err = b.WriteAll(ctx, key, hello, opts)
			if (err != nil) != tc.wantErr {
				t.Errorf("got error %v want error %v", err, tc.wantErr)
			}
			if err != nil {
				return
			}
			defer func() {
				_ = b.Delete(ctx, key)
			}()
			a, err := b.Attributes(ctx, key)
			if err != nil {
				t.Fatal(err)
			}
			if diff := cmp.Diff(a.Metadata, tc.want); diff != "" {
				t.Errorf("got\n%v\nwant\n%v\ndiff\n%s", a.Metadata, tc.want, diff)
			}
		})
	}
}

// testDelete tests the functionality of Delete.
func testDelete(t *testing.T, newHarness HarnessMaker) {
	const key = "blob-for-deleting"

	ctx := context.Background()
	t.Run("NonExistentFails", func(t *testing.T) {
		h, err := newHarness(ctx, t)
		if err != nil {
			t.Fatal(err)
		}
		defer h.Close()
		b, err := h.MakeBucket(ctx)
		if err != nil {
			t.Fatal(err)
		}

		err = b.Delete(ctx, "does-not-exist")
		if err == nil {
			t.Errorf("want error, got nil")
		} else if !blob.IsNotExist(err) {
			t.Errorf("want IsNotExist error, got %v", err)
		}
	})

	t.Run("Works", func(t *testing.T) {
		h, err := newHarness(ctx, t)
		if err != nil {
			t.Fatal(err)
		}
		defer h.Close()
		b, err := h.MakeBucket(ctx)
		if err != nil {
			t.Fatal(err)
		}

		// Create the blob.
		if err := b.WriteAll(ctx, key, []byte("Hello world"), nil); err != nil {
			t.Fatal(err)
		}
		// Delete it.
		if err := b.Delete(ctx, key); err != nil {
			t.Errorf("got unexpected error deleting blob: %v", err)
		}
		// Subsequent read fails with IsNotExist.
		_, err = b.NewReader(ctx, key)
		if err == nil {
			t.Errorf("read after delete want error, got nil")
		} else if !blob.IsNotExist(err) {
			t.Errorf("read after delete want IsNotExist error, got %v", err)
		}
		// Subsequent delete also fails.
		err = b.Delete(ctx, key)
		if err == nil {
			t.Errorf("delete after delete want error, got nil")
		} else if !blob.IsNotExist(err) {
			t.Errorf("delete after delete want IsNotExist error, got %v", err)
		}
	})
}<|MERGE_RESOLUTION|>--- conflicted
+++ resolved
@@ -19,11 +19,8 @@
 import (
 	"bytes"
 	"context"
-<<<<<<< HEAD
 	"fmt"
-=======
 	"io"
->>>>>>> c3ca646f
 	"io/ioutil"
 	"path/filepath"
 	"strconv"
