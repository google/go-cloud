--- conflicted
+++ resolved
@@ -22,13 +22,8 @@
 	"errors"
 	"fmt"
 	"io"
-<<<<<<< HEAD
-	"io/ioutil"
-	"path/filepath"
+	"strings"
 	"strconv"
-	"strings"
-=======
->>>>>>> 8b0e835c
 	"testing"
 
 	"github.com/google/go-cloud/blob"
@@ -109,19 +104,11 @@
 	return nil
 }
 
-<<<<<<< HEAD
-// RunConformanceTests runs conformance tests for provider implementations
-// of blob.
-// pathToTestdata is a (possibly relative) path to a directory containing
-// blob/testdata/* (e.g., test-small.txt).
-func RunConformanceTests(t *testing.T, newHarness HarnessMaker, pathToTestdata string, asTests []AsTest) {
+// RunConformanceTests runs conformance tests for provider implementations of blob.
+func RunConformanceTests(t *testing.T, newHarness HarnessMaker, asTests []AsTest) {
 	t.Run("TestList", func(t *testing.T) {
 		testList(t, newHarness)
 	})
-=======
-// RunConformanceTests runs conformance tests for provider implementations of blob.
-func RunConformanceTests(t *testing.T, newHarness HarnessMaker, asTests []AsTest) {
->>>>>>> 8b0e835c
 	t.Run("TestRead", func(t *testing.T) {
 		testRead(t, newHarness)
 	})
