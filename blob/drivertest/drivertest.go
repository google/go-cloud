// Copyright 2018 The Go Cloud Authors
//
// Licensed under the Apache License, Version 2.0 (the "License");
// you may not use this file except in compliance with the License.
// You may obtain a copy of the License at
//
//     https://www.apache.org/licenses/LICENSE-2.0
//
// Unless required by applicable law or agreed to in writing, software
// distributed under the License is distributed on an "AS IS" BASIS,
// WITHOUT WARRANTIES OR CONDITIONS OF ANY KIND, either express or implied.
// See the License for the specific language governing permissions and
// limitations under the License.

// Package drivertest provides a conformance test for implementations of
// driver.
package drivertest

import (
	"bytes"
	"context"
	"errors"
	"io"
	"testing"

	"github.com/google/go-cloud/blob"
	"github.com/google/go-cmp/cmp"
)

// Harness descibes the functionality test harnesses must provide to run
// conformance tests.
type Harness interface {
	// MakeBucket creates a *blob.Bucket to test.
	// Multiple calls to MakeBucket during a test run must refer to	the
	// same storage bucket; i.e., a blob created using one *blob.Bucket must
	// be readable by a subsequent *blob.Bucket.
	MakeBucket(ctx context.Context) (*blob.Bucket, error)
	Close()
}

// HarnessMaker describes functions that construct a harness for running tests.
// It is called exactly once per test; Harness.Close() will be called when the test is complete.
type HarnessMaker func(ctx context.Context, t *testing.T) (Harness, error)

<<<<<<< HEAD
// RunConformanceTests runs conformance tests for provider implementations of blob.
func RunConformanceTests(t *testing.T, newHarness HarnessMaker) {
=======
// AsTest represents a test of As functionality.
// The conformance test:
// 1. Calls BucketCheck.
// 2. Creates a blob using BeforeWrite as a WriterOption.
// 3. Fetches the blob's attributes and calls AttributeCheck.
// 4. Creates a Reader for the blob, and calls ReaderCheck.
// For example, an AsTest might set a provider-specific field to a custom
// value in BeforeWrite, and then verify the custom value was returned in
// AttributesCheck and/or ReaderCheck.
type AsTest interface {
	// Name should return a descriptive name for the test.
	Name() string
	// BucketCheck will be called to allow verification of Bucket.As.
	BucketCheck(b *blob.Bucket) error
	// BeforeWrite will be passed directly to WriterOptions as part of creating
	// a test blob.
	BeforeWrite(as func(interface{}) bool) error
	// AttributesCheck will be called after fetching the test blob's attributes.
	// It should call attrs.As and verify the results.
	AttributesCheck(attrs *blob.Attributes) error
	// ReaderCheck will be called after creating a blob.Reader.
	// It should call r.As and verify the results.
	ReaderCheck(r *blob.Reader) error
}

type verifyAsFailsOnNil struct{}

func (verifyAsFailsOnNil) Name() string {
	return "verify As returns false when passed nil"
}

func (verifyAsFailsOnNil) BucketCheck(b *blob.Bucket) error {
	if b.As(nil) {
		return errors.New("want Bucket.As to return false when passed nil")
	}
	return nil
}

func (verifyAsFailsOnNil) BeforeWrite(as func(interface{}) bool) error {
	if as(nil) {
		return errors.New("want Writer.As to return false when passed nil")
	}
	return nil
}

func (verifyAsFailsOnNil) AttributesCheck(attrs *blob.Attributes) error {
	if attrs.As(nil) {
		return errors.New("want Attributes.As to return false when passed nil")
	}
	return nil
}

func (verifyAsFailsOnNil) ReaderCheck(r *blob.Reader) error {
	if r.As(nil) {
		return errors.New("want Reader.As to return false when passed nil")
	}
	return nil
}

// RunConformanceTests runs conformance tests for provider implementations
// of blob.
// pathToTestdata is a (possibly relative) path to a directory containing
// blob/testdata/* (e.g., test-small.txt).
func RunConformanceTests(t *testing.T, newHarness HarnessMaker, pathToTestdata string, asTests []AsTest) {
>>>>>>> 37b53953
	t.Run("TestRead", func(t *testing.T) {
		testRead(t, newHarness)
	})
	t.Run("TestAttributes", func(t *testing.T) {
		testAttributes(t, newHarness)
	})
	t.Run("TestWrite", func(t *testing.T) {
		testWrite(t, newHarness)
	})
	t.Run("TestCanceledWrite", func(t *testing.T) {
		testCanceledWrite(t, newHarness)
	})
	t.Run("TestMetadata", func(t *testing.T) {
		testMetadata(t, newHarness)
	})
	t.Run("TestDelete", func(t *testing.T) {
		testDelete(t, newHarness)
	})
	asTests = append(asTests, verifyAsFailsOnNil{})
	t.Run("TestAs", func(t *testing.T) {
		for _, st := range asTests {
			if st.Name() == "" {
				t.Fatalf("AsTest.Name is required")
			}
			t.Run(st.Name(), func(t *testing.T) {
				testAs(t, newHarness, st)
			})
		}
	})
}

// testRead tests the functionality of NewReader, NewRangeReader, and Reader.
func testRead(t *testing.T, newHarness HarnessMaker) {
	const key = "blob-for-reading"
	content := []byte("abcdefghijklmnopqurstuvwxyz")
	contentSize := int64(len(content))

	tests := []struct {
		name           string
		key            string
		offset, length int64
		want           []byte
		wantReadSize   int64
		wantErr        bool
		// set to true to skip creation of the object for
		// tests where we expect an error without any actual
		// read.
		skipCreate bool
	}{
		{
			name:    "read of nonexistent key fails",
			key:     "key-does-not-exist",
			length:  -1,
			wantErr: true,
		},
		{
			name:       "length 0 read fails",
			key:        key,
			wantErr:    true,
			skipCreate: true,
		},
		{
			name:       "negative offset fails",
			key:        key,
			offset:     -1,
			wantErr:    true,
			skipCreate: true,
		},
		{
			name:         "read from positive offset to end",
			key:          key,
			offset:       10,
			length:       -1,
			want:         content[10:],
			wantReadSize: contentSize - 10,
		},
		{
			name:         "read a part in middle",
			key:          key,
			offset:       10,
			length:       5,
			want:         content[10:15],
			wantReadSize: 5,
		},
		{
			name:         "read in full",
			key:          key,
			offset:       0,
			length:       -1,
			want:         content,
			wantReadSize: contentSize,
		},
	}

	ctx := context.Background()

	// Creates a blob for sub-tests below.
	init := func(t *testing.T, skipCreate bool) (*blob.Bucket, func()) {
		h, err := newHarness(ctx, t)
		if err != nil {
			t.Fatal(err)
		}

		b, err := h.MakeBucket(ctx)
		if err != nil {
			t.Fatal(err)
		}
		if skipCreate {
			return b, func() { h.Close() }
		}
		if err := b.WriteAll(ctx, key, content, nil); err != nil {
			t.Fatal(err)
		}
		return b, func() {
			_ = b.Delete(ctx, key)
			h.Close()
		}
	}

	for _, tc := range tests {
		t.Run(tc.name, func(t *testing.T) {
			b, done := init(t, tc.skipCreate)
			defer done()

			r, err := b.NewRangeReader(ctx, tc.key, tc.offset, tc.length)
			if (err != nil) != tc.wantErr {
				t.Errorf("got err %v want error %v", err, tc.wantErr)
			}
			if err != nil {
				return
			}
			defer r.Close()
			// Make the buffer bigger than needed to make sure we actually only read
			// the expected number of bytes.
			got := make([]byte, tc.wantReadSize+10)
			n, err := r.Read(got)
			// EOF error is optional, see https://golang.org/pkg/io/#Reader.
			if err != nil && err != io.EOF {
				t.Errorf("unexpected error during read: %v", err)
			}
			if int64(n) != tc.wantReadSize {
				t.Errorf("got read length %d want %d", n, tc.wantReadSize)
			}
			if !cmp.Equal(got[:tc.wantReadSize], tc.want) {
				t.Errorf("got %q want %q", string(got), string(tc.want))
			}
			if r.Size() != contentSize {
				t.Errorf("got size %d want %d", r.Size(), contentSize)
			}
			if r.ModTime().IsZero() {
				t.Errorf("got zero mod time, want non-zero")
			}
			r.Close()
		})
	}
}

// testAttributes tests Attributes.
func testAttributes(t *testing.T, newHarness HarnessMaker) {
	const (
		key         = "blob-for-attributes"
		contentType = "text/plain"
	)
	content := []byte("Hello World!")

	ctx := context.Background()

	// Creates a blob for sub-tests below.
	init := func(t *testing.T) (*blob.Bucket, func()) {
		h, err := newHarness(ctx, t)
		if err != nil {
			t.Fatal(err)
		}
		b, err := h.MakeBucket(ctx)
		if err != nil {
			t.Fatal(err)
		}
		opts := &blob.WriterOptions{
			ContentType: contentType,
		}
		if err := b.WriteAll(ctx, key, content, opts); err != nil {
			t.Fatal(err)
		}
		return b, func() {
			_ = b.Delete(ctx, key)
			h.Close()
		}
	}

	b, done := init(t)
	defer done()

	a, err := b.Attributes(ctx, key)
	if err != nil {
		t.Fatalf("failed Attributes: %v", err)
	}
	// Also make a Reader so we can verify the subset of attributes
	// that it exposes.
	r, err := b.NewReader(ctx, key)
	if err != nil {
		t.Fatalf("failed Attributes: %v", err)
	}
	defer r.Close()

	if a.ContentType != contentType {
		t.Errorf("got ContentType %q want %q", a.ContentType, contentType)
	}
	if r.ContentType() != contentType {
		t.Errorf("got Reader.ContentType() %q want %q", r.ContentType(), contentType)
	}
	if a.Size != int64(len(content)) {
		t.Errorf("got Size %d want %d", a.Size, len(content))
	}
	if r.Size() != int64(len(content)) {
		t.Errorf("got Reader.Size() %d want %d", r.Size(), len(content))
	}

	t1 := a.ModTime
	if err := b.WriteAll(ctx, key, content, nil); err != nil {
		t.Fatal(err)
	}
	a2, err := b.Attributes(ctx, key)
	if err != nil {
		t.Errorf("failed Attributes#2: %v", err)
	}
	t2 := a2.ModTime
	if t2.Before(t1) {
		t.Errorf("ModTime %v is before %v", t2, t1)
	}
}

// loadTestData loads test data, inlined using go-bindata.
func loadTestData(t *testing.T, name string) []byte {
	data, err := Asset(name)
	if err != nil {
		t.Fatal(err)
	}
	return data
}

// testWrite tests the functionality of NewWriter and Writer.
func testWrite(t *testing.T, newHarness HarnessMaker) {
	const key = "blob-for-reading"
	smallText := loadTestData(t, "test-small.txt")
	mediumHTML := loadTestData(t, "test-medium.html")
	largeJpg := loadTestData(t, "test-large.jpg")

	tests := []struct {
		name            string
		key             string
		content         []byte
		contentType     string
		firstChunk      int
		wantContentType string
		wantErr         bool
	}{
		{
			name:    "write to empty key fails",
			wantErr: true,
		},
		{
			name: "no write then close results in empty blob",
			key:  key,
		},
		{
			name:        "invalid ContentType fails",
			key:         key,
			contentType: "application/octet/stream",
			wantErr:     true,
		},
		{
			name:            "ContentType is discovered if not provided",
			key:             key,
			content:         mediumHTML,
			wantContentType: "text/html",
		},
		{
			name:            "write with explicit ContentType overrides discovery",
			key:             key,
			content:         mediumHTML,
			contentType:     "application/json",
			wantContentType: "application/json",
		},
		{
			name:            "a small text file",
			key:             key,
			content:         smallText,
			wantContentType: "text/html",
		},
		{
			name:            "a large jpg file",
			key:             key,
			content:         largeJpg,
			wantContentType: "image/jpg",
		},
		{
			name:            "a large jpg file written in two chunks",
			key:             key,
			firstChunk:      10,
			content:         largeJpg,
			wantContentType: "image/jpg",
		},
		// TODO(issue #304): Fails for GCS.
		/*
			{
				name:            "ContentType is parsed and reformatted",
				key:             key,
				content:         []byte("foo"),
				contentType:     `FORM-DATA;name="foo"`,
				wantContentType: `form-data; name=foo`,
			},
		*/
	}

	ctx := context.Background()
	for _, tc := range tests {
		t.Run(tc.name, func(t *testing.T) {
			h, err := newHarness(ctx, t)
			if err != nil {
				t.Fatal(err)
			}
			defer h.Close()
			b, err := h.MakeBucket(ctx)
			if err != nil {
				t.Fatal(err)
			}

			// Write the content.
			opts := &blob.WriterOptions{
				ContentType: tc.contentType,
			}
			w, err := b.NewWriter(ctx, tc.key, opts)
			if err == nil {
				if len(tc.content) > 0 {
					if tc.firstChunk == 0 {
						// Write the whole thing.
						_, err = w.Write(tc.content)
					} else {
						// Write it in 2 chunks.
						_, err = w.Write(tc.content[:tc.firstChunk])
						if err == nil {
							_, err = w.Write(tc.content[tc.firstChunk:])
						}
					}
				}
				if err == nil {
					err = w.Close()
				}
			}
			if (err != nil) != tc.wantErr {
				t.Errorf("NewWriter or Close got err %v want error %v", err, tc.wantErr)
			}
			if err != nil {
				return
			}
			defer func() { _ = b.Delete(ctx, tc.key) }()

			// Read it back.
			buf, err := b.ReadAll(ctx, tc.key)
			if err != nil {
				t.Fatal(err)
			}
			if !bytes.Equal(buf, tc.content) {
				if len(buf) < 100 && len(tc.content) < 100 {
					t.Errorf("read didn't match write; got \n%s\n want \n%s", string(buf), string(tc.content))
				} else {
					t.Error("read didn't match write, content too large to display")
				}
			}
		})
	}
}

// testCanceledWrite tests the functionality of canceling an in-progress write.
func testCanceledWrite(t *testing.T, newHarness HarnessMaker) {
	const key = "blob-for-canceled-write"
	content := []byte("hello world")

	tests := []struct {
		description string
		contentType string
	}{
		{
			// The write will be buffered in the concrete type as part of
			// ContentType detection, so the first call to the Driver will be Close.
			description: "EmptyContentType",
		},
		{
			// The write will be sent to the Driver, which may do its own
			// internal buffering.
			description: "NonEmptyContentType",
			contentType: "text/plain",
		},
		// TODO(issue #482): Find a way to test that a chunked upload that's interrupted
		// after some chunks are uploaded cancels correctly.
	}

	ctx := context.Background()
	for _, test := range tests {
		t.Run(test.description, func(t *testing.T) {
			cancelCtx, cancel := context.WithCancel(ctx)
			h, err := newHarness(ctx, t)
			if err != nil {
				t.Fatal(err)
			}
			defer h.Close()
			b, err := h.MakeBucket(ctx)
			if err != nil {
				t.Fatal(err)
			}

			// Create a writer with the context that we're going
			// to cancel.
			opts := &blob.WriterOptions{
				ContentType: test.contentType,
			}
			w, err := b.NewWriter(cancelCtx, key, opts)
			if err != nil {
				t.Fatal(err)
			}
			// Write the content.
			if _, err := w.Write(content); err != nil {
				t.Fatal(err)
			}
			// Cancel the context to abort the write.
			cancel()
			// Close should return some kind of canceled context error.
			// We can't verify the kind of error cleanly, so we just verify there's
			// an error.
			if err := w.Close(); err == nil {
				t.Errorf("got Close error %v want canceled ctx error", err)
			}
			// A Read of the same key should fail; the write was aborted
			// so the blob shouldn't exist.
			if _, err := b.NewReader(ctx, key); err == nil {
				t.Error("wanted NewReturn to return an error when write was canceled")
			}
		})
	}
}

// testMetadata tests writing and reading the key/value metadata for a blob.
func testMetadata(t *testing.T, newHarness HarnessMaker) {
	const key = "blob-for-metadata"
	hello := []byte("hello")

	tests := []struct {
		name        string
		metadata    map[string]string
		content     []byte
		contentType string
		want        map[string]string
		wantErr     bool
	}{
		{
			name:     "empty",
			content:  hello,
			metadata: map[string]string{},
			want:     nil,
		},
		{
			name:     "empty key fails",
			content:  hello,
			metadata: map[string]string{"": "empty key value"},
			wantErr:  true,
		},
		{
			name:     "duplicate case-insensitive key fails",
			content:  hello,
			metadata: map[string]string{"abc": "foo", "aBc": "bar"},
			wantErr:  true,
		},
		{
			name:    "valid metadata",
			content: hello,
			metadata: map[string]string{
				"key-a": "value-a",
				"kEy-B": "value-b",
				"key-c": "vAlUe-c",
			},
			want: map[string]string{
				"key-a": "value-a",
				"key-b": "value-b",
				"key-c": "vAlUe-c",
			},
		},
		{
			name:     "valid metadata with empty body",
			content:  nil,
			metadata: map[string]string{"foo": "bar"},
			want:     map[string]string{"foo": "bar"},
		},
		{
			name:        "valid metadata with content type",
			content:     hello,
			contentType: "text/plain",
			metadata:    map[string]string{"foo": "bar"},
			want:        map[string]string{"foo": "bar"},
		},
	}

	ctx := context.Background()
	for _, tc := range tests {
		t.Run(tc.name, func(t *testing.T) {
			h, err := newHarness(ctx, t)
			if err != nil {
				t.Fatal(err)
			}
			defer h.Close()

			b, err := h.MakeBucket(ctx)
			if err != nil {
				t.Fatal(err)
			}
			opts := &blob.WriterOptions{
				Metadata:    tc.metadata,
				ContentType: tc.contentType,
			}
			err = b.WriteAll(ctx, key, hello, opts)
			if (err != nil) != tc.wantErr {
				t.Errorf("got error %v want error %v", err, tc.wantErr)
			}
			if err != nil {
				return
			}
			defer func() {
				_ = b.Delete(ctx, key)
			}()
			a, err := b.Attributes(ctx, key)
			if err != nil {
				t.Fatal(err)
			}
			if diff := cmp.Diff(a.Metadata, tc.want); diff != "" {
				t.Errorf("got\n%v\nwant\n%v\ndiff\n%s", a.Metadata, tc.want, diff)
			}
		})
	}
}

// testDelete tests the functionality of Delete.
func testDelete(t *testing.T, newHarness HarnessMaker) {
	const key = "blob-for-deleting"

	ctx := context.Background()
	t.Run("NonExistentFails", func(t *testing.T) {
		h, err := newHarness(ctx, t)
		if err != nil {
			t.Fatal(err)
		}
		defer h.Close()
		b, err := h.MakeBucket(ctx)
		if err != nil {
			t.Fatal(err)
		}

		err = b.Delete(ctx, "does-not-exist")
		if err == nil {
			t.Errorf("want error, got nil")
		} else if !blob.IsNotExist(err) {
			t.Errorf("want IsNotExist error, got %v", err)
		}
	})

	t.Run("Works", func(t *testing.T) {
		h, err := newHarness(ctx, t)
		if err != nil {
			t.Fatal(err)
		}
		defer h.Close()
		b, err := h.MakeBucket(ctx)
		if err != nil {
			t.Fatal(err)
		}

		// Create the blob.
		if err := b.WriteAll(ctx, key, []byte("Hello world"), nil); err != nil {
			t.Fatal(err)
		}
		// Delete it.
		if err := b.Delete(ctx, key); err != nil {
			t.Errorf("got unexpected error deleting blob: %v", err)
		}
		// Subsequent read fails with IsNotExist.
		_, err = b.NewReader(ctx, key)
		if err == nil {
			t.Errorf("read after delete want error, got nil")
		} else if !blob.IsNotExist(err) {
			t.Errorf("read after delete want IsNotExist error, got %v", err)
		}
		// Subsequent delete also fails.
		err = b.Delete(ctx, key)
		if err == nil {
			t.Errorf("delete after delete want error, got nil")
		} else if !blob.IsNotExist(err) {
			t.Errorf("delete after delete want IsNotExist error, got %v", err)
		}
	})
}

// testAs tests the various As functions, using AsTest.
func testAs(t *testing.T, newHarness HarnessMaker, st AsTest) {
	const key = "as-test"
	var content = []byte("hello world")
	ctx := context.Background()

	h, err := newHarness(ctx, t)
	if err != nil {
		t.Fatal(err)
	}
	defer h.Close()

	b, err := h.MakeBucket(ctx)
	if err != nil {
		t.Fatal(err)
	}

	// Verify Bucket.As.
	if err := st.BucketCheck(b); err != nil {
		t.Error(err)
	}

	// Create a blob, using the provided callback.
	if err := b.WriteAll(ctx, key, content, &blob.WriterOptions{BeforeWrite: st.BeforeWrite}); err != nil {
		t.Error(err)
	}
	defer func() { _ = b.Delete(ctx, key) }()

	// Verify Attributes.As.
	attrs, err := b.Attributes(ctx, key)
	if err != nil {
		t.Fatal(err)
	}
	if err := st.AttributesCheck(&attrs); err != nil {
		t.Error(err)
	}

	// Verify Reader.As.
	r, err := b.NewReader(ctx, key)
	if err != nil {
		t.Fatal(err)
	}
	if err := st.ReaderCheck(r); err != nil {
		t.Error(err)
	}
}<|MERGE_RESOLUTION|>--- conflicted
+++ resolved
@@ -42,10 +42,6 @@
 // It is called exactly once per test; Harness.Close() will be called when the test is complete.
 type HarnessMaker func(ctx context.Context, t *testing.T) (Harness, error)
 
-<<<<<<< HEAD
-// RunConformanceTests runs conformance tests for provider implementations of blob.
-func RunConformanceTests(t *testing.T, newHarness HarnessMaker) {
-=======
 // AsTest represents a test of As functionality.
 // The conformance test:
 // 1. Calls BucketCheck.
@@ -105,12 +101,8 @@
 	return nil
 }
 
-// RunConformanceTests runs conformance tests for provider implementations
-// of blob.
-// pathToTestdata is a (possibly relative) path to a directory containing
-// blob/testdata/* (e.g., test-small.txt).
-func RunConformanceTests(t *testing.T, newHarness HarnessMaker, pathToTestdata string, asTests []AsTest) {
->>>>>>> 37b53953
+// RunConformanceTests runs conformance tests for provider implementations of blob.
+func RunConformanceTests(t *testing.T, newHarness HarnessMaker, asTests []AsTest) {
 	t.Run("TestRead", func(t *testing.T) {
 		testRead(t, newHarness)
 	})
