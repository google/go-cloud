---
version: 1
interactions:
- request:
    body: <CreateBucketConfiguration xmlns="http://s3.amazonaws.com/doc/2006-03-01/"><LocationConstraint>us-east-2</LocationConstraint></CreateBucketConfiguration>
    form: {}
    headers:
      Content-Length:
      - "153"
      User-Agent:
      - aws-sdk-go/1.13.20 (go1.10.2; darwin; amd64)
      X-Amz-Content-Sha256:
      - 70cae86320841ea73b0bdc759f99920c7caa405e61af2742575750c6586272c9
      X-Amz-Date:
<<<<<<< HEAD
      - 20180619T225058Z
=======
      - 20180620T153155Z
>>>>>>> 397f1031
      X-Gocloud-Seq:
      - "0"
    url: https://s3.us-east-2.amazonaws.com/go-x-cloud.test-delete
    method: PUT
  response:
    body: ""
    headers:
      Content-Length:
      - "0"
      Date:
<<<<<<< HEAD
      - Tue, 19 Jun 2018 22:50:59 GMT
=======
      - Wed, 20 Jun 2018 15:31:56 GMT
>>>>>>> 397f1031
      Location:
      - http://go-x-cloud.test-delete.s3.amazonaws.com/
      Server:
      - AmazonS3
      X-Amz-Id-2:
<<<<<<< HEAD
      - H1qefjCWwrNOHS+8ZrpS34IiO+3BvgWJymHCWkYkX8J9Q2ORHMXvO7H5Bf11kVLxqWZpXOXbdDg=
      X-Amz-Request-Id:
      - 46464A85D589674E
=======
      - NbRKPmkgSpWKvYu1dNrsjEyCUrt9u4Ela9WPIZCWmD8lkSH9KMO2YVFLapOo3g+cPyXPaGhY2BU=
      X-Amz-Request-Id:
      - 3CD1FCBF6BBAA6F9
>>>>>>> 397f1031
    status: 200 OK
    code: 200
    duration: ""
- request:
    body: something obsolete
    form: {}
    headers:
      Content-Length:
      - "18"
      Content-Md5:
      - koF6//eO/KY9Eu7TKal/kQ==
      User-Agent:
      - aws-sdk-go/1.13.20 (go1.10.2; darwin; amd64) S3Manager
      X-Amz-Content-Sha256:
      - f51e6e05f7a11f34b3c655e9888d6c1e857cf98519ee72144b83e04782f6d318
      X-Amz-Date:
<<<<<<< HEAD
      - 20180619T225058Z
=======
      - 20180620T153155Z
>>>>>>> 397f1031
      X-Gocloud-Seq:
      - "1"
    url: https://s3.us-east-2.amazonaws.com/go-x-cloud.test-delete/test_delete
    method: PUT
  response:
    body: ""
    headers:
      Content-Length:
      - "0"
      Date:
<<<<<<< HEAD
      - Tue, 19 Jun 2018 22:50:59 GMT
=======
      - Wed, 20 Jun 2018 15:31:56 GMT
>>>>>>> 397f1031
      Etag:
      - '"92817afff78efca63d12eed329a97f91"'
      Server:
      - AmazonS3
      X-Amz-Id-2:
<<<<<<< HEAD
      - pQpOfxaeHimTAAqg21rfU4CCSyqh5N7KExKbYQ8pfQcUmHzN5IMxDC7Mbd5wjGcu4zDx4N9Nvps=
      X-Amz-Request-Id:
      - 5AE7B72180EAFD05
=======
      - 2PN1m82AWTBmOKqsdGsOLe/jW1KKYXSzt7fox925IoqVSTtuNMGaxo6m9zed3vifTMXH2oTeJX8=
      X-Amz-Request-Id:
      - CA308229EDFF1DBE
>>>>>>> 397f1031
    status: 200 OK
    code: 200
    duration: ""
- request:
    body: ""
    form: {}
    headers:
      User-Agent:
      - aws-sdk-go/1.13.20 (go1.10.2; darwin; amd64)
      X-Amz-Content-Sha256:
      - e3b0c44298fc1c149afbf4c8996fb92427ae41e4649b934ca495991b7852b855
      X-Amz-Date:
<<<<<<< HEAD
      - 20180619T225058Z
=======
      - 20180620T153155Z
>>>>>>> 397f1031
      X-Gocloud-Seq:
      - "2"
    url: https://s3.us-east-2.amazonaws.com/go-x-cloud.test-delete/test_delete
    method: HEAD
  response:
    body: ""
    headers:
      Accept-Ranges:
      - bytes
      Content-Length:
      - "18"
      Content-Type:
      - binary/octet-stream
      Date:
      - Wed, 20 Jun 2018 15:31:56 GMT
      Etag:
      - '"92817afff78efca63d12eed329a97f91"'
      Last-Modified:
      - Wed, 20 Jun 2018 15:31:56 GMT
      Server:
      - AmazonS3
      X-Amz-Id-2:
      - HCtDUH0EIqn/wYVzLxgYNoH3sk/KWXgJW5jWIyqLNysNr7cb7FpxQ5EPOgrTX1jQ9GbqKnAVVE4=
      X-Amz-Request-Id:
      - E4C22AE76BB561CD
    status: 200 OK
    code: 200
    duration: ""
- request:
    body: ""
    form: {}
    headers:
      User-Agent:
      - aws-sdk-go/1.13.20 (go1.10.2; darwin; amd64)
      X-Amz-Content-Sha256:
      - e3b0c44298fc1c149afbf4c8996fb92427ae41e4649b934ca495991b7852b855
      X-Amz-Date:
      - 20180620T153155Z
      X-Gocloud-Seq:
      - "3"
    url: https://s3.us-east-2.amazonaws.com/go-x-cloud.test-delete/test_delete
    method: DELETE
  response:
    body: ""
    headers:
      Date:
<<<<<<< HEAD
      - Tue, 19 Jun 2018 22:50:59 GMT
      Server:
      - AmazonS3
      X-Amz-Id-2:
      - OdSjChZBQ5833Zil5rhFG6gwSHkaxzDKBNezOz/ttrATHOmzBUruxneOw33Qz1rZp2dsL7lviYA=
      X-Amz-Request-Id:
      - 329570EC35284E2B
=======
      - Wed, 20 Jun 2018 15:31:56 GMT
      Server:
      - AmazonS3
      X-Amz-Id-2:
      - pgQh/Sl6DKuXYssKqytux+Dfm26GGj+MaKM57qGBsQrB1nDloMYty9PArdjJoY6BSdt2IO9/kEQ=
      X-Amz-Request-Id:
      - 9D3CF024B01E770D
>>>>>>> 397f1031
    status: 204 No Content
    code: 204
    duration: ""
- request:
    body: ""
    form: {}
    headers:
      User-Agent:
      - aws-sdk-go/1.13.20 (go1.10.2; darwin; amd64)
      X-Amz-Content-Sha256:
      - e3b0c44298fc1c149afbf4c8996fb92427ae41e4649b934ca495991b7852b855
      X-Amz-Date:
<<<<<<< HEAD
      - 20180619T225058Z
=======
      - 20180620T153155Z
>>>>>>> 397f1031
      X-Gocloud-Seq:
      - "4"
    url: https://s3.us-east-2.amazonaws.com/go-x-cloud.test-delete/test_delete
    method: HEAD
  response:
    body: ""
    headers:
      Content-Type:
      - application/xml
      Date:
<<<<<<< HEAD
      - Tue, 19 Jun 2018 22:50:58 GMT
      Server:
      - AmazonS3
      X-Amz-Id-2:
      - 2gerUBljOQIlYn4TTJPdlAVVcyhLJXZlHRwE/pJjPBum4n+v/z74grsP+TmD+5/kTp3hw4ClxyU=
      X-Amz-Request-Id:
      - C2A622C8CA785DFE
=======
      - Wed, 20 Jun 2018 15:31:55 GMT
      Server:
      - AmazonS3
      X-Amz-Id-2:
      - iKrVQRvsGbirhR9d+r996DoSLeroK/UxOt4JAzG7KZftw/JAWNURaru6tPUvHULBm2HAJbycp/k=
      X-Amz-Request-Id:
      - F096720D5665F0AA
>>>>>>> 397f1031
    status: 404 Not Found
    code: 404
    duration: ""
- request:
    body: ""
    form: {}
    headers:
      User-Agent:
      - aws-sdk-go/1.13.20 (go1.10.2; darwin; amd64)
      X-Amz-Content-Sha256:
      - e3b0c44298fc1c149afbf4c8996fb92427ae41e4649b934ca495991b7852b855
      X-Amz-Date:
<<<<<<< HEAD
      - 20180619T225059Z
=======
      - 20180620T153155Z
>>>>>>> 397f1031
      X-Gocloud-Seq:
      - "5"
    url: https://s3.us-east-2.amazonaws.com/go-x-cloud.test-delete/test_delete
    method: HEAD
  response:
    body: ""
    headers:
      Content-Type:
      - application/xml
      Date:
<<<<<<< HEAD
      - Tue, 19 Jun 2018 22:51:00 GMT
      Server:
      - AmazonS3
      X-Amz-Id-2:
      - Kxa0tGQg3JellUXY5DWTrxnodjR2iStoGjpW7Eo7g4z8lUcFwx/YXsyghr6eqAJWox3+ruMJ4IE=
      X-Amz-Request-Id:
      - AAF4FB84CAE4D112
    status: 204 No Content
    code: 204
=======
      - Wed, 20 Jun 2018 15:31:55 GMT
      Server:
      - AmazonS3
      X-Amz-Id-2:
      - /bJEOpTVupxwsFqUPrFYjPTslwB/BSJ1+/KvxQ8uo1yZ7zib28vTQharDB0zZhhsufODKkEsxQQ=
      X-Amz-Request-Id:
      - 7519261386D65AD2
    status: 404 Not Found
    code: 404
>>>>>>> 397f1031
    duration: ""
- request:
    body: ""
    form: {}
    headers:
      User-Agent:
      - aws-sdk-go/1.13.20 (go1.10.2; darwin; amd64)
      X-Amz-Content-Sha256:
      - e3b0c44298fc1c149afbf4c8996fb92427ae41e4649b934ca495991b7852b855
      X-Amz-Date:
<<<<<<< HEAD
      - 20180619T225059Z
=======
      - 20180620T153155Z
>>>>>>> 397f1031
      X-Gocloud-Seq:
      - "6"
    url: https://s3.us-east-2.amazonaws.com/go-x-cloud.test-delete
    method: GET
  response:
    body: |-
      <?xml version="1.0" encoding="UTF-8"?>
      <ListBucketResult xmlns="http://s3.amazonaws.com/doc/2006-03-01/"><Name>go-x-cloud.test-delete</Name><Prefix></Prefix><Marker></Marker><MaxKeys>1000</MaxKeys><IsTruncated>false</IsTruncated></ListBucketResult>
    headers:
      Content-Type:
      - application/xml
      Date:
<<<<<<< HEAD
      - Tue, 19 Jun 2018 22:51:00 GMT
=======
      - Wed, 20 Jun 2018 15:31:56 GMT
>>>>>>> 397f1031
      Server:
      - AmazonS3
      X-Amz-Bucket-Region:
      - us-east-2
      X-Amz-Id-2:
<<<<<<< HEAD
      - bV67d7EJmT0WtIYkijnMMFxEO9cbvfmnajB5ZavP8vEVtggb1m69IvuxZct0Q9+QtswDlixifWs=
      X-Amz-Request-Id:
      - E383C8A9C2CBB3A5
=======
      - HAXRQ+tM5eiMSknvjfsNgn6Io+fKyyIGtR3vlPBCS3SuqLRyyZboIvG5vR8wMu/NYV7e9xVkTCU=
      X-Amz-Request-Id:
      - E7932BDFF7DA3428
>>>>>>> 397f1031
    status: 200 OK
    code: 200
    duration: ""
- request:
    body: ""
    form: {}
    headers:
      User-Agent:
      - aws-sdk-go/1.13.20 (go1.10.2; darwin; amd64)
      X-Amz-Content-Sha256:
      - e3b0c44298fc1c149afbf4c8996fb92427ae41e4649b934ca495991b7852b855
      X-Amz-Date:
<<<<<<< HEAD
      - 20180619T225059Z
=======
      - 20180620T153156Z
>>>>>>> 397f1031
      X-Gocloud-Seq:
      - "7"
    url: https://s3.us-east-2.amazonaws.com/go-x-cloud.test-delete
    method: DELETE
  response:
    body: ""
    headers:
      Date:
<<<<<<< HEAD
      - Tue, 19 Jun 2018 22:51:00 GMT
      Server:
      - AmazonS3
      X-Amz-Id-2:
      - ltKimGpuVVS0KKopfbO3UAXBRgM/zEOiIfG5Vu69a+Gwg/AhJ+GoVFfXbKD1M2xHt3J3LCTlOY4=
      X-Amz-Request-Id:
      - C168811A635C980D
=======
      - Wed, 20 Jun 2018 15:31:57 GMT
      Server:
      - AmazonS3
      X-Amz-Id-2:
      - zVm/+8siR/RgiAzJgpVixNSaNdc8W+9XRUpILOtZST2hyFweAFV+JPGWgSRCILf4RqEP1dYw4ms=
      X-Amz-Request-Id:
      - 62439F70767770F8
>>>>>>> 397f1031
    status: 204 No Content
    code: 204
    duration: ""
- request:
    body: ""
    form: {}
    headers:
      User-Agent:
      - aws-sdk-go/1.13.20 (go1.10.2; darwin; amd64) Waiter
      X-Amz-Content-Sha256:
      - e3b0c44298fc1c149afbf4c8996fb92427ae41e4649b934ca495991b7852b855
      X-Amz-Date:
<<<<<<< HEAD
      - 20180619T225059Z
=======
      - 20180620T153156Z
>>>>>>> 397f1031
      X-Gocloud-Seq:
      - "8"
    url: https://s3.us-east-2.amazonaws.com/go-x-cloud.test-delete
    method: HEAD
  response:
    body: ""
    headers:
      Content-Type:
      - application/xml
      Date:
<<<<<<< HEAD
      - Tue, 19 Jun 2018 22:50:59 GMT
      Server:
      - AmazonS3
      X-Amz-Id-2:
      - YlYyiE4PsCaulC+tgRQEUl7yftLXyMTr4OpdCSXEbpjRdz1ma1fV2+aX9FaKXWd2mH7M7Z+AaU4=
      X-Amz-Request-Id:
      - 1D0B9E3AB80FA7D3
=======
      - Wed, 20 Jun 2018 15:31:56 GMT
      Server:
      - AmazonS3
      X-Amz-Id-2:
      - HNWFxx+lDN45ieDszqusRkJGWx56WJ6MXIH6Ck1R/j02cH6NnpqAetVF8fuyEoZaTCeSLc8XFGE=
      X-Amz-Request-Id:
      - 1F9DE3F27578140F
>>>>>>> 397f1031
    status: 404 Not Found
    code: 404
    duration: ""<|MERGE_RESOLUTION|>--- conflicted
+++ resolved
@@ -8,15 +8,11 @@
       Content-Length:
       - "153"
       User-Agent:
-      - aws-sdk-go/1.13.20 (go1.10.2; darwin; amd64)
+      - aws-sdk-go/1.13.20 (go1.10.3; darwin; amd64)
       X-Amz-Content-Sha256:
       - 70cae86320841ea73b0bdc759f99920c7caa405e61af2742575750c6586272c9
       X-Amz-Date:
-<<<<<<< HEAD
-      - 20180619T225058Z
-=======
-      - 20180620T153155Z
->>>>>>> 397f1031
+      - 20180622T195446Z
       X-Gocloud-Seq:
       - "0"
     url: https://s3.us-east-2.amazonaws.com/go-x-cloud.test-delete
@@ -27,25 +23,15 @@
       Content-Length:
       - "0"
       Date:
-<<<<<<< HEAD
-      - Tue, 19 Jun 2018 22:50:59 GMT
-=======
-      - Wed, 20 Jun 2018 15:31:56 GMT
->>>>>>> 397f1031
+      - Fri, 22 Jun 2018 19:54:48 GMT
       Location:
       - http://go-x-cloud.test-delete.s3.amazonaws.com/
       Server:
       - AmazonS3
       X-Amz-Id-2:
-<<<<<<< HEAD
-      - H1qefjCWwrNOHS+8ZrpS34IiO+3BvgWJymHCWkYkX8J9Q2ORHMXvO7H5Bf11kVLxqWZpXOXbdDg=
-      X-Amz-Request-Id:
-      - 46464A85D589674E
-=======
-      - NbRKPmkgSpWKvYu1dNrsjEyCUrt9u4Ela9WPIZCWmD8lkSH9KMO2YVFLapOo3g+cPyXPaGhY2BU=
-      X-Amz-Request-Id:
-      - 3CD1FCBF6BBAA6F9
->>>>>>> 397f1031
+      - 3TX+LkSKupkHwI1yyCLnN1NJsSg1ZQ20v1MTAZMBPICQFPV01mgTIikUIksypcmoit71lFqZ3u4=
+      X-Amz-Request-Id:
+      - 0528982221A57046
     status: 200 OK
     code: 200
     duration: ""
@@ -58,15 +44,11 @@
       Content-Md5:
       - koF6//eO/KY9Eu7TKal/kQ==
       User-Agent:
-      - aws-sdk-go/1.13.20 (go1.10.2; darwin; amd64) S3Manager
+      - aws-sdk-go/1.13.20 (go1.10.3; darwin; amd64) S3Manager
       X-Amz-Content-Sha256:
       - f51e6e05f7a11f34b3c655e9888d6c1e857cf98519ee72144b83e04782f6d318
       X-Amz-Date:
-<<<<<<< HEAD
-      - 20180619T225058Z
-=======
-      - 20180620T153155Z
->>>>>>> 397f1031
+      - 20180622T195447Z
       X-Gocloud-Seq:
       - "1"
     url: https://s3.us-east-2.amazonaws.com/go-x-cloud.test-delete/test_delete
@@ -77,42 +59,28 @@
       Content-Length:
       - "0"
       Date:
-<<<<<<< HEAD
-      - Tue, 19 Jun 2018 22:50:59 GMT
-=======
-      - Wed, 20 Jun 2018 15:31:56 GMT
->>>>>>> 397f1031
+      - Fri, 22 Jun 2018 19:54:48 GMT
       Etag:
       - '"92817afff78efca63d12eed329a97f91"'
       Server:
       - AmazonS3
       X-Amz-Id-2:
-<<<<<<< HEAD
-      - pQpOfxaeHimTAAqg21rfU4CCSyqh5N7KExKbYQ8pfQcUmHzN5IMxDC7Mbd5wjGcu4zDx4N9Nvps=
-      X-Amz-Request-Id:
-      - 5AE7B72180EAFD05
-=======
-      - 2PN1m82AWTBmOKqsdGsOLe/jW1KKYXSzt7fox925IoqVSTtuNMGaxo6m9zed3vifTMXH2oTeJX8=
-      X-Amz-Request-Id:
-      - CA308229EDFF1DBE
->>>>>>> 397f1031
-    status: 200 OK
-    code: 200
-    duration: ""
-- request:
-    body: ""
-    form: {}
-    headers:
-      User-Agent:
-      - aws-sdk-go/1.13.20 (go1.10.2; darwin; amd64)
-      X-Amz-Content-Sha256:
-      - e3b0c44298fc1c149afbf4c8996fb92427ae41e4649b934ca495991b7852b855
-      X-Amz-Date:
-<<<<<<< HEAD
-      - 20180619T225058Z
-=======
-      - 20180620T153155Z
->>>>>>> 397f1031
+      - EQPiYK4sEZbfdG73DPLAbl/5ItBo3vjkFigfuK/yYXOXznJ5NpNom0NGL2JrIN61/+QeH7DPCcc=
+      X-Amz-Request-Id:
+      - FD4B12DCA1184AC6
+    status: 200 OK
+    code: 200
+    duration: ""
+- request:
+    body: ""
+    form: {}
+    headers:
+      User-Agent:
+      - aws-sdk-go/1.13.20 (go1.10.3; darwin; amd64)
+      X-Amz-Content-Sha256:
+      - e3b0c44298fc1c149afbf4c8996fb92427ae41e4649b934ca495991b7852b855
+      X-Amz-Date:
+      - 20180622T195447Z
       X-Gocloud-Seq:
       - "2"
     url: https://s3.us-east-2.amazonaws.com/go-x-cloud.test-delete/test_delete
@@ -127,30 +95,30 @@
       Content-Type:
       - binary/octet-stream
       Date:
-      - Wed, 20 Jun 2018 15:31:56 GMT
+      - Fri, 22 Jun 2018 19:54:48 GMT
       Etag:
       - '"92817afff78efca63d12eed329a97f91"'
       Last-Modified:
-      - Wed, 20 Jun 2018 15:31:56 GMT
-      Server:
-      - AmazonS3
-      X-Amz-Id-2:
-      - HCtDUH0EIqn/wYVzLxgYNoH3sk/KWXgJW5jWIyqLNysNr7cb7FpxQ5EPOgrTX1jQ9GbqKnAVVE4=
-      X-Amz-Request-Id:
-      - E4C22AE76BB561CD
-    status: 200 OK
-    code: 200
-    duration: ""
-- request:
-    body: ""
-    form: {}
-    headers:
-      User-Agent:
-      - aws-sdk-go/1.13.20 (go1.10.2; darwin; amd64)
-      X-Amz-Content-Sha256:
-      - e3b0c44298fc1c149afbf4c8996fb92427ae41e4649b934ca495991b7852b855
-      X-Amz-Date:
-      - 20180620T153155Z
+      - Fri, 22 Jun 2018 19:54:48 GMT
+      Server:
+      - AmazonS3
+      X-Amz-Id-2:
+      - fHz83r0EJPBeQtY5q8+t4+VL6Oen2SGAhQqHK+pVZBRZYwdyjPwT0CEaOI8zV4D8Zon1DuOyMlg=
+      X-Amz-Request-Id:
+      - 18606A88F2F24769
+    status: 200 OK
+    code: 200
+    duration: ""
+- request:
+    body: ""
+    form: {}
+    headers:
+      User-Agent:
+      - aws-sdk-go/1.13.20 (go1.10.3; darwin; amd64)
+      X-Amz-Content-Sha256:
+      - e3b0c44298fc1c149afbf4c8996fb92427ae41e4649b934ca495991b7852b855
+      X-Amz-Date:
+      - 20180622T195447Z
       X-Gocloud-Seq:
       - "3"
     url: https://s3.us-east-2.amazonaws.com/go-x-cloud.test-delete/test_delete
@@ -159,23 +127,13 @@
     body: ""
     headers:
       Date:
-<<<<<<< HEAD
-      - Tue, 19 Jun 2018 22:50:59 GMT
-      Server:
-      - AmazonS3
-      X-Amz-Id-2:
-      - OdSjChZBQ5833Zil5rhFG6gwSHkaxzDKBNezOz/ttrATHOmzBUruxneOw33Qz1rZp2dsL7lviYA=
-      X-Amz-Request-Id:
-      - 329570EC35284E2B
-=======
-      - Wed, 20 Jun 2018 15:31:56 GMT
-      Server:
-      - AmazonS3
-      X-Amz-Id-2:
-      - pgQh/Sl6DKuXYssKqytux+Dfm26GGj+MaKM57qGBsQrB1nDloMYty9PArdjJoY6BSdt2IO9/kEQ=
-      X-Amz-Request-Id:
-      - 9D3CF024B01E770D
->>>>>>> 397f1031
+      - Fri, 22 Jun 2018 19:54:48 GMT
+      Server:
+      - AmazonS3
+      X-Amz-Id-2:
+      - XaAQiV6dTO14UZJZv/XoowkugwPopSi8pAmujjlZD/uCb+jEP+USBUV3k1HeLx6VwN6jqSUIrPU=
+      X-Amz-Request-Id:
+      - 443D3EE65CDEEB11
     status: 204 No Content
     code: 204
     duration: ""
@@ -184,15 +142,11 @@
     form: {}
     headers:
       User-Agent:
-      - aws-sdk-go/1.13.20 (go1.10.2; darwin; amd64)
-      X-Amz-Content-Sha256:
-      - e3b0c44298fc1c149afbf4c8996fb92427ae41e4649b934ca495991b7852b855
-      X-Amz-Date:
-<<<<<<< HEAD
-      - 20180619T225058Z
-=======
-      - 20180620T153155Z
->>>>>>> 397f1031
+      - aws-sdk-go/1.13.20 (go1.10.3; darwin; amd64)
+      X-Amz-Content-Sha256:
+      - e3b0c44298fc1c149afbf4c8996fb92427ae41e4649b934ca495991b7852b855
+      X-Amz-Date:
+      - 20180622T195447Z
       X-Gocloud-Seq:
       - "4"
     url: https://s3.us-east-2.amazonaws.com/go-x-cloud.test-delete/test_delete
@@ -203,23 +157,13 @@
       Content-Type:
       - application/xml
       Date:
-<<<<<<< HEAD
-      - Tue, 19 Jun 2018 22:50:58 GMT
-      Server:
-      - AmazonS3
-      X-Amz-Id-2:
-      - 2gerUBljOQIlYn4TTJPdlAVVcyhLJXZlHRwE/pJjPBum4n+v/z74grsP+TmD+5/kTp3hw4ClxyU=
-      X-Amz-Request-Id:
-      - C2A622C8CA785DFE
-=======
-      - Wed, 20 Jun 2018 15:31:55 GMT
-      Server:
-      - AmazonS3
-      X-Amz-Id-2:
-      - iKrVQRvsGbirhR9d+r996DoSLeroK/UxOt4JAzG7KZftw/JAWNURaru6tPUvHULBm2HAJbycp/k=
-      X-Amz-Request-Id:
-      - F096720D5665F0AA
->>>>>>> 397f1031
+      - Fri, 22 Jun 2018 19:54:47 GMT
+      Server:
+      - AmazonS3
+      X-Amz-Id-2:
+      - lt94vhwPgyipK4m8Aq40xa+f3c0/aKMFy0RSRhM0zo1bPl16HqZFAxmWF+HoU+vcu9kevHls6vU=
+      X-Amz-Request-Id:
+      - E0E7A34698435488
     status: 404 Not Found
     code: 404
     duration: ""
@@ -228,15 +172,11 @@
     form: {}
     headers:
       User-Agent:
-      - aws-sdk-go/1.13.20 (go1.10.2; darwin; amd64)
-      X-Amz-Content-Sha256:
-      - e3b0c44298fc1c149afbf4c8996fb92427ae41e4649b934ca495991b7852b855
-      X-Amz-Date:
-<<<<<<< HEAD
-      - 20180619T225059Z
-=======
-      - 20180620T153155Z
->>>>>>> 397f1031
+      - aws-sdk-go/1.13.20 (go1.10.3; darwin; amd64)
+      X-Amz-Content-Sha256:
+      - e3b0c44298fc1c149afbf4c8996fb92427ae41e4649b934ca495991b7852b855
+      X-Amz-Date:
+      - 20180622T195447Z
       X-Gocloud-Seq:
       - "5"
     url: https://s3.us-east-2.amazonaws.com/go-x-cloud.test-delete/test_delete
@@ -247,42 +187,26 @@
       Content-Type:
       - application/xml
       Date:
-<<<<<<< HEAD
-      - Tue, 19 Jun 2018 22:51:00 GMT
-      Server:
-      - AmazonS3
-      X-Amz-Id-2:
-      - Kxa0tGQg3JellUXY5DWTrxnodjR2iStoGjpW7Eo7g4z8lUcFwx/YXsyghr6eqAJWox3+ruMJ4IE=
-      X-Amz-Request-Id:
-      - AAF4FB84CAE4D112
-    status: 204 No Content
-    code: 204
-=======
-      - Wed, 20 Jun 2018 15:31:55 GMT
-      Server:
-      - AmazonS3
-      X-Amz-Id-2:
-      - /bJEOpTVupxwsFqUPrFYjPTslwB/BSJ1+/KvxQ8uo1yZ7zib28vTQharDB0zZhhsufODKkEsxQQ=
-      X-Amz-Request-Id:
-      - 7519261386D65AD2
+      - Fri, 22 Jun 2018 19:54:47 GMT
+      Server:
+      - AmazonS3
+      X-Amz-Id-2:
+      - xjXBdZ1BVlXIWOaGPKawWE7ON5L9/bwR7nbYWNynul7Y2IhyLop2QzwPlAm2RyU4HTj0f/QGYNQ=
+      X-Amz-Request-Id:
+      - 5EEA5209F728F0E4
     status: 404 Not Found
     code: 404
->>>>>>> 397f1031
-    duration: ""
-- request:
-    body: ""
-    form: {}
-    headers:
-      User-Agent:
-      - aws-sdk-go/1.13.20 (go1.10.2; darwin; amd64)
-      X-Amz-Content-Sha256:
-      - e3b0c44298fc1c149afbf4c8996fb92427ae41e4649b934ca495991b7852b855
-      X-Amz-Date:
-<<<<<<< HEAD
-      - 20180619T225059Z
-=======
-      - 20180620T153155Z
->>>>>>> 397f1031
+    duration: ""
+- request:
+    body: ""
+    form: {}
+    headers:
+      User-Agent:
+      - aws-sdk-go/1.13.20 (go1.10.3; darwin; amd64)
+      X-Amz-Content-Sha256:
+      - e3b0c44298fc1c149afbf4c8996fb92427ae41e4649b934ca495991b7852b855
+      X-Amz-Date:
+      - 20180622T195447Z
       X-Gocloud-Seq:
       - "6"
     url: https://s3.us-east-2.amazonaws.com/go-x-cloud.test-delete
@@ -295,42 +219,28 @@
       Content-Type:
       - application/xml
       Date:
-<<<<<<< HEAD
-      - Tue, 19 Jun 2018 22:51:00 GMT
-=======
-      - Wed, 20 Jun 2018 15:31:56 GMT
->>>>>>> 397f1031
+      - Fri, 22 Jun 2018 19:54:48 GMT
       Server:
       - AmazonS3
       X-Amz-Bucket-Region:
       - us-east-2
       X-Amz-Id-2:
-<<<<<<< HEAD
-      - bV67d7EJmT0WtIYkijnMMFxEO9cbvfmnajB5ZavP8vEVtggb1m69IvuxZct0Q9+QtswDlixifWs=
-      X-Amz-Request-Id:
-      - E383C8A9C2CBB3A5
-=======
-      - HAXRQ+tM5eiMSknvjfsNgn6Io+fKyyIGtR3vlPBCS3SuqLRyyZboIvG5vR8wMu/NYV7e9xVkTCU=
-      X-Amz-Request-Id:
-      - E7932BDFF7DA3428
->>>>>>> 397f1031
-    status: 200 OK
-    code: 200
-    duration: ""
-- request:
-    body: ""
-    form: {}
-    headers:
-      User-Agent:
-      - aws-sdk-go/1.13.20 (go1.10.2; darwin; amd64)
-      X-Amz-Content-Sha256:
-      - e3b0c44298fc1c149afbf4c8996fb92427ae41e4649b934ca495991b7852b855
-      X-Amz-Date:
-<<<<<<< HEAD
-      - 20180619T225059Z
-=======
-      - 20180620T153156Z
->>>>>>> 397f1031
+      - cMrBj14siOw/blEMCt0ujzaFxEIlh5avj6ig45J6T5Vt/T4vMtJa5eq+gnKmov+NGZ9LTKWBheM=
+      X-Amz-Request-Id:
+      - 9B35CC09D9566252
+    status: 200 OK
+    code: 200
+    duration: ""
+- request:
+    body: ""
+    form: {}
+    headers:
+      User-Agent:
+      - aws-sdk-go/1.13.20 (go1.10.3; darwin; amd64)
+      X-Amz-Content-Sha256:
+      - e3b0c44298fc1c149afbf4c8996fb92427ae41e4649b934ca495991b7852b855
+      X-Amz-Date:
+      - 20180622T195447Z
       X-Gocloud-Seq:
       - "7"
     url: https://s3.us-east-2.amazonaws.com/go-x-cloud.test-delete
@@ -339,23 +249,13 @@
     body: ""
     headers:
       Date:
-<<<<<<< HEAD
-      - Tue, 19 Jun 2018 22:51:00 GMT
-      Server:
-      - AmazonS3
-      X-Amz-Id-2:
-      - ltKimGpuVVS0KKopfbO3UAXBRgM/zEOiIfG5Vu69a+Gwg/AhJ+GoVFfXbKD1M2xHt3J3LCTlOY4=
-      X-Amz-Request-Id:
-      - C168811A635C980D
-=======
-      - Wed, 20 Jun 2018 15:31:57 GMT
-      Server:
-      - AmazonS3
-      X-Amz-Id-2:
-      - zVm/+8siR/RgiAzJgpVixNSaNdc8W+9XRUpILOtZST2hyFweAFV+JPGWgSRCILf4RqEP1dYw4ms=
-      X-Amz-Request-Id:
-      - 62439F70767770F8
->>>>>>> 397f1031
+      - Fri, 22 Jun 2018 19:54:48 GMT
+      Server:
+      - AmazonS3
+      X-Amz-Id-2:
+      - vpsDhqUz/AhCKducVVag9+MBu7FdNdTZwL1ZVcfr7K8NfLpMguiCeB9R67YnWLVSvHB1CpnrKvQ=
+      X-Amz-Request-Id:
+      - 57FC8DEB7B7E64E4
     status: 204 No Content
     code: 204
     duration: ""
@@ -364,15 +264,11 @@
     form: {}
     headers:
       User-Agent:
-      - aws-sdk-go/1.13.20 (go1.10.2; darwin; amd64) Waiter
-      X-Amz-Content-Sha256:
-      - e3b0c44298fc1c149afbf4c8996fb92427ae41e4649b934ca495991b7852b855
-      X-Amz-Date:
-<<<<<<< HEAD
-      - 20180619T225059Z
-=======
-      - 20180620T153156Z
->>>>>>> 397f1031
+      - aws-sdk-go/1.13.20 (go1.10.3; darwin; amd64) Waiter
+      X-Amz-Content-Sha256:
+      - e3b0c44298fc1c149afbf4c8996fb92427ae41e4649b934ca495991b7852b855
+      X-Amz-Date:
+      - 20180622T195448Z
       X-Gocloud-Seq:
       - "8"
     url: https://s3.us-east-2.amazonaws.com/go-x-cloud.test-delete
@@ -383,23 +279,13 @@
       Content-Type:
       - application/xml
       Date:
-<<<<<<< HEAD
-      - Tue, 19 Jun 2018 22:50:59 GMT
-      Server:
-      - AmazonS3
-      X-Amz-Id-2:
-      - YlYyiE4PsCaulC+tgRQEUl7yftLXyMTr4OpdCSXEbpjRdz1ma1fV2+aX9FaKXWd2mH7M7Z+AaU4=
-      X-Amz-Request-Id:
-      - 1D0B9E3AB80FA7D3
-=======
-      - Wed, 20 Jun 2018 15:31:56 GMT
-      Server:
-      - AmazonS3
-      X-Amz-Id-2:
-      - HNWFxx+lDN45ieDszqusRkJGWx56WJ6MXIH6Ck1R/j02cH6NnpqAetVF8fuyEoZaTCeSLc8XFGE=
-      X-Amz-Request-Id:
-      - 1F9DE3F27578140F
->>>>>>> 397f1031
+      - Fri, 22 Jun 2018 19:54:47 GMT
+      Server:
+      - AmazonS3
+      X-Amz-Id-2:
+      - 2OVFfLVugUsDzQ038guarC6VjE+aFf6pbt2IDLn+D6e+gS984+F7BReNeKSTrqo/xqpwxfbb1pU=
+      X-Amz-Request-Id:
+      - 0937CC3590BB00D4
     status: 404 Not Found
     code: 404
     duration: ""