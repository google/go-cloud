// Copyright 2018 The Go Cloud Authors
//
// Licensed under the Apache License, Version 2.0 (the "License");
// you may not use this file except in compliance with the License.
// You may obtain a copy of the License at
//
//     https://www.apache.org/licenses/LICENSE-2.0
//
// Unless required by applicable law or agreed to in writing, software
// distributed under the License is distributed on an "AS IS" BASIS,
// WITHOUT WARRANTIES OR CONDITIONS OF ANY KIND, either express or implied.
// See the License for the specific language governing permissions and
// limitations under the License.

// Package s3blob provides an implementation of blob using S3.
//
// It exposes the following types for As:
// Bucket: *s3.S3
// ListObject: s3.Object
// ListOptions.BeforeList: *s3.ListObjectsV2Input
// Reader: s3.GetObjectOutput
// Attributes: s3.HeadObjectOutput
// WriterOptions.BeforeWrite: *s3manager.UploadInput
package s3blob

import (
	"context"
	"encoding/base64"
	"errors"
	"fmt"
	"io"
	"io/ioutil"
	"strconv"
	"strings"

	"github.com/google/go-cloud/blob"
	"github.com/google/go-cloud/blob/driver"

	"github.com/aws/aws-sdk-go/aws"
	"github.com/aws/aws-sdk-go/aws/awserr"
	"github.com/aws/aws-sdk-go/aws/client"
	"github.com/aws/aws-sdk-go/service/s3"
	"github.com/aws/aws-sdk-go/service/s3/s3manager"
)

const defaultPageSize = 1000

// OpenBucket returns an S3 Bucket.
func OpenBucket(ctx context.Context, sess client.ConfigProvider, bucketName string) (*blob.Bucket, error) {
	if sess == nil {
		return nil, errors.New("sess must be provided to get bucket")
	}
	return blob.NewBucket(&bucket{
		name:   bucketName,
		sess:   sess,
		client: s3.New(sess),
	}), nil
}

var emptyBody = ioutil.NopCloser(strings.NewReader(""))

// reader reads an S3 object. It implements io.ReadCloser.
type reader struct {
	body  io.ReadCloser
	attrs driver.ReaderAttributes
	raw   *s3.GetObjectOutput
}

func (r *reader) Read(p []byte) (int, error) {
	return r.body.Read(p)
}

// Close closes the reader itself. It must be called when done reading.
func (r *reader) Close() error {
	return r.body.Close()
}

func (r *reader) As(i interface{}) bool {
	p, ok := i.(*s3.GetObjectOutput)
	if !ok {
		return false
	}
	*p = *r.raw
	return true
}

func (r *reader) Attributes() driver.ReaderAttributes {
	return r.attrs
}

// writer writes an S3 object, it implements io.WriteCloser.
type writer struct {
	w *io.PipeWriter

	ctx      context.Context
	uploader *s3manager.Uploader
	req      *s3manager.UploadInput
	donec    chan struct{} // closed when done writing
	// The following fields will be written before donec closes:
	err error
}

// Write appends p to w. User must call Close to close the w after done writing.
func (w *writer) Write(p []byte) (int, error) {
	if w.w == nil {
		if err := w.open(); err != nil {
			return 0, err
		}
	}
	select {
	case <-w.donec:
		return 0, w.err
	default:
	}
	return w.w.Write(p)
}

func (w *writer) open() error {
	pr, pw := io.Pipe()
	w.w = pw

	go func() {
		defer close(w.donec)

		w.req.Body = pr
		_, err := w.uploader.UploadWithContext(w.ctx, w.req)
		if err != nil {
			w.err = err
			pr.CloseWithError(err)
			return
		}
	}()
	return nil
}

// Close completes the writer and close it. Any error occuring during write will
// be returned. If a writer is closed before any Write is called, Close will
// create an empty file at the given key.
func (w *writer) Close() error {
	if w.w == nil {
		w.touch()
	} else if err := w.w.Close(); err != nil {
		return err
	}
	<-w.donec
	return w.err
}

// touch creates an empty object in the bucket. It is called if user creates a
// new writer but never calls write before closing it.
func (w *writer) touch() {
	if w.w != nil {
		return
	}
	defer close(w.donec)
	w.req.Body = emptyBody
	_, w.err = w.uploader.UploadWithContext(w.ctx, w.req)
}

// bucket represents an S3 bucket and handles read, write and delete operations.
type bucket struct {
	name   string
	sess   client.ConfigProvider
	client *s3.S3
}

// ListPaged implements driver.ListPaged.
func (b *bucket) ListPaged(ctx context.Context, opts *driver.ListOptions) (*driver.ListPage, error) {
	pageSize := opts.PageSize
	if pageSize == 0 {
		pageSize = defaultPageSize
	}
	in := &s3.ListObjectsV2Input{
		Bucket:  aws.String(b.name),
		MaxKeys: aws.Int64(int64(pageSize)),
	}
	if len(opts.PageToken) > 0 {
		in.ContinuationToken = aws.String(string(opts.PageToken))
	}
	if opts.Prefix != "" {
		in.Prefix = aws.String(opts.Prefix)
	}
	if opts.BeforeList != nil {
		asFunc := func(i interface{}) bool {
			p, ok := i.(**s3.ListObjectsV2Input)
			if !ok {
				return false
			}
			*p = in
			return true
		}
		if err := opts.BeforeList(asFunc); err != nil {
			return nil, err
		}
	}
	req, resp := b.client.ListObjectsV2Request(in)
	if err := req.Send(); err != nil {
		return nil, err
	}
	page := driver.ListPage{}
	if resp.NextContinuationToken != nil {
		page.NextPageToken = []byte(*resp.NextContinuationToken)
	}
	if len(resp.Contents) > 0 {
		page.Objects = make([]*driver.ListObject, len(resp.Contents))
		for i, obj := range resp.Contents {
			page.Objects[i] = &driver.ListObject{
				Key:     *obj.Key,
				ModTime: *obj.LastModified,
				Size:    *obj.Size,
				AsFunc: func(i interface{}) bool {
					p, ok := i.(*s3.Object)
					if !ok {
						return false
					}
					*p = *obj
					return true
				},
			}
		}
	}
	return &page, nil
}

// As implements driver.As.
func (b *bucket) As(i interface{}) bool {
	p, ok := i.(**s3.S3)
	if !ok {
		return false
	}
	*p = b.client
	return true
}

// Attributes implements driver.Attributes.
func (b *bucket) Attributes(ctx context.Context, key string) (driver.Attributes, error) {
	in := &s3.HeadObjectInput{
		Bucket: aws.String(b.name),
		Key:    aws.String(key),
	}
	req, resp := b.client.HeadObjectRequest(in)
	if err := req.Send(); err != nil {
		if e := isErrNotExist(err); e != nil {
			return driver.Attributes{}, s3Error{bucket: b.name, key: key, msg: e.Message(), kind: driver.NotFound}
		}
		return driver.Attributes{}, err
	}
	var md map[string]string
	if len(resp.Metadata) > 0 {
		md = make(map[string]string, len(resp.Metadata))
		for k, v := range resp.Metadata {
			if v != nil {
				md[k] = aws.StringValue(v)
			}
		}
	}
	return driver.Attributes{
		ContentType: aws.StringValue(resp.ContentType),
		Metadata:    md,
		ModTime:     aws.TimeValue(resp.LastModified),
		Size:        aws.Int64Value(resp.ContentLength),
		AsFunc: func(i interface{}) bool {
			p, ok := i.(*s3.HeadObjectOutput)
			if !ok {
				return false
			}
			*p = *resp
			return true
		},
	}, nil
}

// NewRangeReader implements driver.NewRangeReader.
func (b *bucket) NewRangeReader(ctx context.Context, key string, offset, length int64) (driver.Reader, error) {
	in := &s3.GetObjectInput{
		Bucket: aws.String(b.name),
		Key:    aws.String(key),
	}
	if offset > 0 && length < 0 {
		in.Range = aws.String(fmt.Sprintf("bytes=%d-", offset))
	} else if length > 0 {
		in.Range = aws.String(fmt.Sprintf("bytes=%d-%d", offset, offset+length-1))
	}
	req, resp := b.client.GetObjectRequest(in)
	if err := req.Send(); err != nil {
		if e := isErrNotExist(err); e != nil {
			return nil, s3Error{bucket: b.name, key: key, msg: e.Message(), kind: driver.NotFound}
		}
		return nil, err
	}
	return &reader{
		body: resp.Body,
		attrs: driver.ReaderAttributes{
			ContentType: aws.StringValue(resp.ContentType),
			ModTime:     aws.TimeValue(resp.LastModified),
			Size:        getSize(resp),
		},
		raw: resp,
	}, nil
}

func getSize(resp *s3.GetObjectOutput) int64 {
	// Default size to ContentLength, but that's incorrect for partial-length reads,
	// where ContentLength refers to the size of the returned Body, not the entire
	// size of the blob. ContentRange has the full size.
	size := aws.Int64Value(resp.ContentLength)
	if cr := aws.StringValue(resp.ContentRange); cr != "" {
		// Sample: bytes 10-14/27 (where 27 is the full size).
		parts := strings.Split(cr, "/")
		if len(parts) == 2 {
			if i, err := strconv.ParseInt(parts[1], 10, 64); err == nil {
				size = i
			}
		}
	}
	return size
}

// NewTypedWriter implements driver.NewTypedWriter.
func (b *bucket) NewTypedWriter(ctx context.Context, key string, contentType string, opts *driver.WriterOptions) (driver.Writer, error) {
	uploader := s3manager.NewUploader(b.sess, func(u *s3manager.Uploader) {
		if opts.BufferSize != 0 {
			u.PartSize = int64(opts.BufferSize)
		}
	})
	var metadata map[string]*string
	if len(opts.Metadata) > 0 {
		metadata = make(map[string]*string, len(opts.Metadata))
		for k, v := range opts.Metadata {
			metadata[k] = aws.String(v)
		}
	}
	req := &s3manager.UploadInput{
		Bucket:      aws.String(b.name),
		ContentType: aws.String(contentType),
		Key:         aws.String(key),
		Metadata:    metadata,
	}
<<<<<<< HEAD
	if opts != nil && len(opts.ContentMD5) > 0 {
		req.ContentMD5 = aws.String(base64.StdEncoding.EncodeToString(opts.ContentMD5))
	}
	if opts != nil && opts.BeforeWrite != nil {
=======
	if opts.BeforeWrite != nil {
>>>>>>> 11bb776c
		asFunc := func(i interface{}) bool {
			p, ok := i.(**s3manager.UploadInput)
			if !ok {
				return false
			}
			*p = req
			return true
		}
		if err := opts.BeforeWrite(asFunc); err != nil {
			return nil, err
		}
	}
	return &writer{
		ctx:      ctx,
		uploader: uploader,
		req:      req,
		donec:    make(chan struct{}),
	}, nil
}

// Delete implements driver.Delete.
func (b *bucket) Delete(ctx context.Context, key string) error {
	if _, err := b.Attributes(ctx, key); err != nil {
		return err
	}
	input := &s3.DeleteObjectInput{
		Bucket: aws.String(b.name),
		Key:    aws.String(key),
	}
	req, _ := b.client.DeleteObjectRequest(input)
	return req.Send()
}

func (b *bucket) SignedURL(ctx context.Context, key string, opts *driver.SignedURLOptions) (string, error) {
	in := &s3.GetObjectInput{
		Bucket: aws.String(b.name),
		Key:    aws.String(key),
	}
	req, _ := b.client.GetObjectRequest(in)
	return req.Presign(opts.Expiry)
}

type s3Error struct {
	bucket, key, msg string
	kind             driver.ErrorKind
}

func (e s3Error) Kind() driver.ErrorKind {
	return e.kind
}

func (e s3Error) Error() string {
	return fmt.Sprintf("s3://%s/%s: %s", e.bucket, e.key, e.msg)
}

func isErrNotExist(err error) awserr.Error {
	if e, ok := err.(awserr.Error); ok && (e.Code() == "NoSuchKey" || e.Code() == "NotFound") {
		return e
	}
	return nil
}<|MERGE_RESOLUTION|>--- conflicted
+++ resolved
@@ -336,14 +336,10 @@
 		Key:         aws.String(key),
 		Metadata:    metadata,
 	}
-<<<<<<< HEAD
-	if opts != nil && len(opts.ContentMD5) > 0 {
+	if len(opts.ContentMD5) > 0 {
 		req.ContentMD5 = aws.String(base64.StdEncoding.EncodeToString(opts.ContentMD5))
 	}
-	if opts != nil && opts.BeforeWrite != nil {
-=======
 	if opts.BeforeWrite != nil {
->>>>>>> 11bb776c
 		asFunc := func(i interface{}) bool {
 			p, ok := i.(**s3manager.UploadInput)
 			if !ok {
