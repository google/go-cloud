--- conflicted
+++ resolved
@@ -180,14 +180,10 @@
 	if opts.Prefix != "" {
 		in.Prefix = aws.String(opts.Prefix)
 	}
-<<<<<<< HEAD
-	if opt.Delimiter != "" {
-		in.Delimiter = aws.String(opt.Delimiter)
-	}
-	if opt.BeforeList != nil {
-=======
+	if opts.Delimiter != "" {
+		in.Delimiter = aws.String(opts.Delimiter)
+	}
 	if opts.BeforeList != nil {
->>>>>>> 11bb776c
 		asFunc := func(i interface{}) bool {
 			p, ok := i.(**s3.ListObjectsV2Input)
 			if !ok {
