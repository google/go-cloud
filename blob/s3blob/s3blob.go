// Copyright 2018 The Go Cloud Development Kit Authors
//
// Licensed under the Apache License, Version 2.0 (the "License");
// you may not use this file except in compliance with the License.
// You may obtain a copy of the License at
//
//     https://www.apache.org/licenses/LICENSE-2.0
//
// Unless required by applicable law or agreed to in writing, software
// distributed under the License is distributed on an "AS IS" BASIS,
// WITHOUT WARRANTIES OR CONDITIONS OF ANY KIND, either express or implied.
// See the License for the specific language governing permissions and
// limitations under the License.

// Package s3blob provides a blob implementation that uses S3. Use OpenBucket
// to construct a *blob.Bucket.
//
<<<<<<< HEAD
=======
// Open URLs
//
// For blob.Open URLs, s3blob registers for the scheme "s3"; URLs start
// with "s3://".
//
// The URL's Host is used as the bucket name.
// The AWS session is created as described in
// https://docs.aws.amazon.com/sdk-for-go/api/aws/session/.
// The following query options are supported:
//  - region: The AWS region for requests; sets aws.Config.Region.
//  - endpoint: The endpoint URL (hostname only or fully qualified URI); sets aws.Config.Endpoint.
//  - disableSSL: A value of "true" disables SSL when sending requests; sets aws.Config.DisableSSL.
//  - s3ForcePathStyle: A value of "true" forces the request to use path-style addressing; sets aws.Config.S3ForcePathStyle.
// Example URL:
//  s3://mybucket?region=us-east-1
//
// Escaping
//
// Go CDK supports all UTF-8 strings; to make this work with providers lacking
// full UTF-8 support, strings must be escaped (during writes) and unescaped
// (during reads). The following escapes are performed for s3blob:
//  - Blob keys: ASCII characters 0-31 are escaped to "__0x<hex>__".
//    Additionally, the "/" in "../" and the trailing "/" in "//" are escaped in
//    the same way.
//  - Metadata keys: Escaped using URL encoding, then additionally "@:=" are
//    escaped using "__0x<hex>__". These characters were determined by
//    experimentation.
//  - Metadata values: Escaped using URL encoding.
//
>>>>>>> f6de0011
// As
//
// s3blob exposes the following types for As:
//  - Bucket: *s3.S3
//  - Error: awserr.Error
//  - ListObject: s3.Object for objects, s3.CommonPrefix for "directories"
//  - ListOptions.BeforeList: *s3.ListObjectsV2Input
//  - Reader: s3.GetObjectOutput
//  - Attributes: s3.HeadObjectOutput
//  - WriterOptions.BeforeWrite: *s3manager.UploadInput
package s3blob // import "gocloud.dev/blob/s3blob"

import (
	"context"
	"encoding/base64"
	"encoding/hex"
	"errors"
	"fmt"
	"io"
	"net/http"
	"net/url"
	"sort"
	"strconv"
	"strings"
	"sync"

	"gocloud.dev/blob"
	"gocloud.dev/blob/driver"
	"gocloud.dev/gcerrors"
	"gocloud.dev/internal/escape"

	"github.com/aws/aws-sdk-go/aws"
	"github.com/aws/aws-sdk-go/aws/awserr"
	"github.com/aws/aws-sdk-go/aws/client"
	"github.com/aws/aws-sdk-go/aws/session"
	"github.com/aws/aws-sdk-go/service/s3"
	"github.com/aws/aws-sdk-go/service/s3/s3manager"
)

const defaultPageSize = 1000

func init() {
	blob.DefaultURLMux().RegisterBucket(Scheme, new(lazySessionOpener))
}

// URLOpener opens S3 URLs like "s3://mybucket".
type URLOpener struct {
	// ConfigProvider must be set to a non-nil value.
	ConfigProvider client.ConfigProvider

	// Options specifies the options to pass to OpenBucket.
	Options Options
}

// lazySessionOpener obtains the AWS session from the environment on the first
// call to OpenBucketURL.
type lazySessionOpener struct {
	init   sync.Once
	opener *URLOpener
	err    error
}

func (o *lazySessionOpener) OpenBucketURL(ctx context.Context, u *url.URL) (*blob.Bucket, error) {
	o.init.Do(func() {
		sess, err := session.NewSession()
		if err != nil {
			o.err = err
			return
		}
		o.opener = &URLOpener{
			ConfigProvider: sess,
		}
	})
	if o.err != nil {
		return nil, fmt.Errorf("open S3 bucket %q: %v", u, o.err)
	}
	return o.opener.OpenBucketURL(ctx, u)
}

// Scheme is the URL scheme s3blob registers its URLOpener under on
// blob.DefaultMux.
const Scheme = "s3"

// OpenBucketURL opens the S3 bucket with the same name as the host in the URL.
func (o *URLOpener) OpenBucketURL(ctx context.Context, u *url.URL) (*blob.Bucket, error) {
	for k := range u.Query() {
		return nil, fmt.Errorf("open S3 bucket %q: unknown query parameter %s", u, k)
	}
	return OpenBucket(ctx, o.ConfigProvider, u.Host, &o.Options)
}

// Options sets options for constructing a *blob.Bucket backed by fileblob.
type Options struct{}

// openBucket returns an S3 Bucket.
func openBucket(ctx context.Context, sess client.ConfigProvider, bucketName string, _ *Options) (*bucket, error) {
	if sess == nil {
		return nil, errors.New("s3blob.OpenBucket: sess is required")
	}
	if bucketName == "" {
		return nil, errors.New("s3blob.OpenBucket: bucketName is required")
	}
	return &bucket{
		name:   bucketName,
		sess:   sess,
		client: s3.New(sess),
	}, nil
}

// OpenBucket returns a *blob.Bucket backed by S3. See the package documentation
// for an example.
func OpenBucket(ctx context.Context, sess client.ConfigProvider, bucketName string, opts *Options) (*blob.Bucket, error) {
	drv, err := openBucket(ctx, sess, bucketName, opts)
	if err != nil {
		return nil, err
	}
	return blob.NewBucket(drv), nil
}

// reader reads an S3 object. It implements io.ReadCloser.
type reader struct {
	body  io.ReadCloser
	attrs driver.ReaderAttributes
	raw   *s3.GetObjectOutput
}

func (r *reader) Read(p []byte) (int, error) {
	return r.body.Read(p)
}

// Close closes the reader itself. It must be called when done reading.
func (r *reader) Close() error {
	return r.body.Close()
}

func (r *reader) As(i interface{}) bool {
	p, ok := i.(*s3.GetObjectOutput)
	if !ok {
		return false
	}
	*p = *r.raw
	return true
}

func (r *reader) Attributes() driver.ReaderAttributes {
	return r.attrs
}

// writer writes an S3 object, it implements io.WriteCloser.
type writer struct {
	w *io.PipeWriter // created when the first byte is written

	ctx      context.Context
	uploader *s3manager.Uploader
	req      *s3manager.UploadInput
	donec    chan struct{} // closed when done writing
	// The following fields will be written before donec closes:
	err error
}

// Write appends p to w. User must call Close to close the w after done writing.
func (w *writer) Write(p []byte) (int, error) {
	// Avoid opening the pipe for a zero-length write;
	// the concrete can do these for empty blobs.
	if len(p) == 0 {
		return 0, nil
	}
	if w.w == nil {
		// We'll write into pw and use pr as an io.Reader for the
		// Upload call to S3.
		pr, pw := io.Pipe()
		w.w = pw
		if err := w.open(pr); err != nil {
			return 0, err
		}
	}
	select {
	case <-w.donec:
		return 0, w.err
	default:
	}
	return w.w.Write(p)
}

// pr may be nil if we're Closing and no data was written.
func (w *writer) open(pr *io.PipeReader) error {

	go func() {
		defer close(w.donec)

		if pr == nil {
			// AWS doesn't like a nil Body.
			w.req.Body = http.NoBody
		} else {
			w.req.Body = pr
		}
		_, err := w.uploader.UploadWithContext(w.ctx, w.req)
		if err != nil {
			w.err = err
			if pr != nil {
				pr.CloseWithError(err)
			}
			return
		}
	}()
	return nil
}

// Close completes the writer and close it. Any error occuring during write will
// be returned. If a writer is closed before any Write is called, Close will
// create an empty file at the given key.
func (w *writer) Close() error {
	if w.w == nil {
		// We never got any bytes written. We'll write an http.NoBody.
		w.open(nil)
	} else if err := w.w.Close(); err != nil {
		return err
	}
	<-w.donec
	return w.err
}

// bucket represents an S3 bucket and handles read, write and delete operations.
type bucket struct {
	name   string
	sess   client.ConfigProvider
	client *s3.S3
}

func (b *bucket) ErrorCode(err error) gcerrors.ErrorCode {
	e, ok := err.(awserr.Error)
	if !ok {
		return gcerrors.Unknown
	}
	switch {
	case e.Code() == "NoSuchKey" || e.Code() == "NotFound":
		return gcerrors.NotFound
	default:
		return gcerrors.Unknown
	}
}

// ListPaged implements driver.ListPaged.
func (b *bucket) ListPaged(ctx context.Context, opts *driver.ListOptions) (*driver.ListPage, error) {
	pageSize := opts.PageSize
	if pageSize == 0 {
		pageSize = defaultPageSize
	}
	in := &s3.ListObjectsV2Input{
		Bucket:  aws.String(b.name),
		MaxKeys: aws.Int64(int64(pageSize)),
	}
	if len(opts.PageToken) > 0 {
		in.ContinuationToken = aws.String(string(opts.PageToken))
	}
	if opts.Prefix != "" {
		in.Prefix = aws.String(escapeKey(opts.Prefix))
	}
	if opts.Delimiter != "" {
		in.Delimiter = aws.String(escapeKey(opts.Delimiter))
	}
	if opts.BeforeList != nil {
		asFunc := func(i interface{}) bool {
			p, ok := i.(**s3.ListObjectsV2Input)
			if !ok {
				return false
			}
			*p = in
			return true
		}
		if err := opts.BeforeList(asFunc); err != nil {
			return nil, err
		}
	}
	req, resp := b.client.ListObjectsV2Request(in)
	if err := req.Send(); err != nil {
		return nil, err
	}
	page := driver.ListPage{}
	if resp.NextContinuationToken != nil {
		page.NextPageToken = []byte(*resp.NextContinuationToken)
	}
	if n := len(resp.Contents) + len(resp.CommonPrefixes); n > 0 {
		page.Objects = make([]*driver.ListObject, n)
		for i, obj := range resp.Contents {
			page.Objects[i] = &driver.ListObject{
				Key:     unescapeKey(aws.StringValue(obj.Key)),
				ModTime: *obj.LastModified,
				Size:    *obj.Size,
				MD5:     eTagToMD5(obj.ETag),
				AsFunc: func(i interface{}) bool {
					p, ok := i.(*s3.Object)
					if !ok {
						return false
					}
					*p = *obj
					return true
				},
			}
		}
		for i, prefix := range resp.CommonPrefixes {
			page.Objects[i+len(resp.Contents)] = &driver.ListObject{
				Key:   unescapeKey(aws.StringValue(prefix.Prefix)),
				IsDir: true,
				AsFunc: func(i interface{}) bool {
					p, ok := i.(*s3.CommonPrefix)
					if !ok {
						return false
					}
					*p = *prefix
					return true
				},
			}
		}
		if len(resp.Contents) > 0 && len(resp.CommonPrefixes) > 0 {
			// S3 gives us blobs and "directories" in separate lists; sort them.
			sort.Slice(page.Objects, func(i, j int) bool {
				return page.Objects[i].Key < page.Objects[j].Key
			})
		}
	}
	return &page, nil
}

// As implements driver.As.
func (b *bucket) As(i interface{}) bool {
	p, ok := i.(**s3.S3)
	if !ok {
		return false
	}
	*p = b.client
	return true
}

// As implements driver.ErrorAs.
func (b *bucket) ErrorAs(err error, i interface{}) bool {
	switch v := err.(type) {
	case awserr.Error:
		if p, ok := i.(*awserr.Error); ok {
			*p = v
			return true
		}
	}
	return false
}

// Attributes implements driver.Attributes.
func (b *bucket) Attributes(ctx context.Context, key string) (driver.Attributes, error) {
	key = escapeKey(key)
	in := &s3.HeadObjectInput{
		Bucket: aws.String(b.name),
		Key:    aws.String(key),
	}
	req, resp := b.client.HeadObjectRequest(in)
	if err := req.Send(); err != nil {
		return driver.Attributes{}, err
	}

	md := make(map[string]string, len(resp.Metadata))
	for k, v := range resp.Metadata {
		// See the package comments for more details on escaping of metadata
		// keys & values.
		md[escape.HexUnescape(escape.URLUnescape(k))] = escape.URLUnescape(aws.StringValue(v))
	}
	return driver.Attributes{
		CacheControl:       aws.StringValue(resp.CacheControl),
		ContentDisposition: aws.StringValue(resp.ContentDisposition),
		ContentEncoding:    aws.StringValue(resp.ContentEncoding),
		ContentLanguage:    aws.StringValue(resp.ContentLanguage),
		ContentType:        aws.StringValue(resp.ContentType),
		Metadata:           md,
		ModTime:            aws.TimeValue(resp.LastModified),
		Size:               aws.Int64Value(resp.ContentLength),
		MD5:                eTagToMD5(resp.ETag),
		AsFunc: func(i interface{}) bool {
			p, ok := i.(*s3.HeadObjectOutput)
			if !ok {
				return false
			}
			*p = *resp
			return true
		},
	}, nil
}

// NewRangeReader implements driver.NewRangeReader.
func (b *bucket) NewRangeReader(ctx context.Context, key string, offset, length int64, opts *driver.ReaderOptions) (driver.Reader, error) {
	key = escapeKey(key)
	in := &s3.GetObjectInput{
		Bucket: aws.String(b.name),
		Key:    aws.String(key),
	}
	if offset > 0 && length < 0 {
		in.Range = aws.String(fmt.Sprintf("bytes=%d-", offset))
	} else if length == 0 {
		// AWS doesn't support a zero-length read; we'll read 1 byte and then
		// ignore it in favor of http.NoBody below.
		in.Range = aws.String(fmt.Sprintf("bytes=%d-%d", offset, offset))
	} else if length >= 0 {
		in.Range = aws.String(fmt.Sprintf("bytes=%d-%d", offset, offset+length-1))
	}
	req, resp := b.client.GetObjectRequest(in)
	if err := req.Send(); err != nil {
		return nil, err
	}
	body := resp.Body
	if length == 0 {
		body = http.NoBody
	}
	return &reader{
		body: body,
		attrs: driver.ReaderAttributes{
			ContentType: aws.StringValue(resp.ContentType),
			ModTime:     aws.TimeValue(resp.LastModified),
			Size:        getSize(resp),
		},
		raw: resp,
	}, nil
}

// etagToMD5 processes an ETag header and returns an MD5 hash if possible.
// S3's ETag header is sometimes a quoted hexstring of the MD5. Other times,
// notably when the object was uploaded in multiple parts, it is not.
// We do the best we can.
// Some links about ETag:
// https://docs.aws.amazon.com/AmazonS3/latest/API/RESTCommonResponseHeaders.html
// https://github.com/aws/aws-sdk-net/issues/815
// https://teppen.io/2018/06/23/aws_s3_etags/
func eTagToMD5(etag *string) []byte {
	if etag == nil {
		// No header at all.
		return nil
	}
	// Strip the expected leading and trailing quotes.
	quoted := *etag
	if quoted[0] != '"' || quoted[len(quoted)-1] != '"' {
		return nil
	}
	unquoted := quoted[1 : len(quoted)-1]
	// Un-hex; we return nil on error. In particular, we'll get an error here
	// for multi-part uploaded blobs, whose ETag will contain a "-" and so will
	// never be a legal hex encoding.
	md5, _ := hex.DecodeString(unquoted)
	return md5
}

func getSize(resp *s3.GetObjectOutput) int64 {
	// Default size to ContentLength, but that's incorrect for partial-length reads,
	// where ContentLength refers to the size of the returned Body, not the entire
	// size of the blob. ContentRange has the full size.
	size := aws.Int64Value(resp.ContentLength)
	if cr := aws.StringValue(resp.ContentRange); cr != "" {
		// Sample: bytes 10-14/27 (where 27 is the full size).
		parts := strings.Split(cr, "/")
		if len(parts) == 2 {
			if i, err := strconv.ParseInt(parts[1], 10, 64); err == nil {
				size = i
			}
		}
	}
	return size
}

// escapeKey does all required escaping for UTF-8 strings to work with S3.
func escapeKey(key string) string {
	return escape.HexEscape(key, func(r []rune, i int) bool {
		c := r[i]
		switch {
		// S3 doesn't handle these characters (determined via experimentation).
		case c < 32:
			return true
		// For "../", escape the trailing slash.
		case i > 1 && c == '/' && r[i-1] == '.' && r[i-2] == '.':
			return true
		// For "//", escape the trailing slash. Otherwise, S3 drops it.
		case i > 0 && c == '/' && r[i-1] == '/':
			return true
		}
		return false
	})
}

// unescapeKey reverses escapeKey.
func unescapeKey(key string) string {
	return escape.HexUnescape(key)
}

// NewTypedWriter implements driver.NewTypedWriter.
func (b *bucket) NewTypedWriter(ctx context.Context, key string, contentType string, opts *driver.WriterOptions) (driver.Writer, error) {
	key = escapeKey(key)
	uploader := s3manager.NewUploader(b.sess, func(u *s3manager.Uploader) {
		if opts.BufferSize != 0 {
			u.PartSize = int64(opts.BufferSize)
		}
	})
	md := make(map[string]*string, len(opts.Metadata))
	for k, v := range opts.Metadata {
		// See the package comments for more details on escaping of metadata
		// keys & values.
		k = escape.HexEscape(url.PathEscape(k), func(runes []rune, i int) bool {
			c := runes[i]
			return c == '@' || c == ':' || c == '='
		})
		md[k] = aws.String(url.PathEscape(v))
	}
	req := &s3manager.UploadInput{
		Bucket:      aws.String(b.name),
		ContentType: aws.String(contentType),
		Key:         aws.String(key),
		Metadata:    md,
	}
	if opts.CacheControl != "" {
		req.CacheControl = aws.String(opts.CacheControl)
	}
	if opts.ContentDisposition != "" {
		req.ContentDisposition = aws.String(opts.ContentDisposition)
	}
	if opts.ContentEncoding != "" {
		req.ContentEncoding = aws.String(opts.ContentEncoding)
	}
	if opts.ContentLanguage != "" {
		req.ContentLanguage = aws.String(opts.ContentLanguage)
	}
	if len(opts.ContentMD5) > 0 {
		req.ContentMD5 = aws.String(base64.StdEncoding.EncodeToString(opts.ContentMD5))
	}
	if opts.BeforeWrite != nil {
		asFunc := func(i interface{}) bool {
			p, ok := i.(**s3manager.UploadInput)
			if !ok {
				return false
			}
			*p = req
			return true
		}
		if err := opts.BeforeWrite(asFunc); err != nil {
			return nil, err
		}
	}
	return &writer{
		ctx:      ctx,
		uploader: uploader,
		req:      req,
		donec:    make(chan struct{}),
	}, nil
}

// Delete implements driver.Delete.
func (b *bucket) Delete(ctx context.Context, key string) error {
	if _, err := b.Attributes(ctx, key); err != nil {
		return err
	}
	key = escapeKey(key)
	input := &s3.DeleteObjectInput{
		Bucket: aws.String(b.name),
		Key:    aws.String(key),
	}
	req, _ := b.client.DeleteObjectRequest(input)
	return req.Send()
}

func (b *bucket) SignedURL(ctx context.Context, key string, opts *driver.SignedURLOptions) (string, error) {
	key = escapeKey(key)
	in := &s3.GetObjectInput{
		Bucket: aws.String(b.name),
		Key:    aws.String(key),
	}
	req, _ := b.client.GetObjectRequest(in)
	return req.Presign(opts.Expiry)
}<|MERGE_RESOLUTION|>--- conflicted
+++ resolved
@@ -15,23 +15,12 @@
 // Package s3blob provides a blob implementation that uses S3. Use OpenBucket
 // to construct a *blob.Bucket.
 //
-<<<<<<< HEAD
-=======
 // Open URLs
 //
 // For blob.Open URLs, s3blob registers for the scheme "s3"; URLs start
-// with "s3://".
-//
-// The URL's Host is used as the bucket name.
-// The AWS session is created as described in
-// https://docs.aws.amazon.com/sdk-for-go/api/aws/session/.
-// The following query options are supported:
-//  - region: The AWS region for requests; sets aws.Config.Region.
-//  - endpoint: The endpoint URL (hostname only or fully qualified URI); sets aws.Config.Endpoint.
-//  - disableSSL: A value of "true" disables SSL when sending requests; sets aws.Config.DisableSSL.
-//  - s3ForcePathStyle: A value of "true" forces the request to use path-style addressing; sets aws.Config.S3ForcePathStyle.
-// Example URL:
-//  s3://mybucket?region=us-east-1
+// with "s3://" like "s3://mybucket". blob.Open will create a new AWS session
+// with the default options. If you want to use a different session or find
+// details on the format of the URL, see URLOpener.
 //
 // Escaping
 //
@@ -46,7 +35,6 @@
 //    experimentation.
 //  - Metadata values: Escaped using URL encoding.
 //
->>>>>>> f6de0011
 // As
 //
 // s3blob exposes the following types for As:
