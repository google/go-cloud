// Copyright 2018 Google LLC
//
// Licensed under the Apache License, Version 2.0 (the "License");
// you may not use this file except in compliance with the License.
// You may obtain a copy of the License at
//
//     https://www.apache.org/licenses/LICENSE-2.0
//
// Unless required by applicable law or agreed to in writing, software
// distributed under the License is distributed on an "AS IS" BASIS,
// WITHOUT WARRANTIES OR CONDITIONS OF ANY KIND, either express or implied.
// See the License for the specific language governing permissions and
// limitations under the License.

package wire

import (
	"bytes"
	"errors"
	"fmt"
	"go/build"
	"io"
	"io/ioutil"
	"os"
	"os/exec"
	"path/filepath"
	"runtime"
	"sort"
	"strings"
	"testing"
	"time"
	"unicode"
	"unicode/utf8"

<<<<<<< HEAD
	"github.com/google/go-cloud/internal/testing/setup"
=======
	"github.com/google/go-cmp/cmp"
>>>>>>> 6cc7ac4e
)

func TestWire(t *testing.T) {
	const testRoot = "testdata"
	testdataEnts, err := ioutil.ReadDir(testRoot) // ReadDir sorts by name.
	if err != nil {
		t.Fatal(err)
	}
	// The marker function package source is needed to have the test cases
	// type check. loadTestCase places this file at the well-known import path.
	wireGo, err := ioutil.ReadFile(filepath.Join("..", "..", "wire.go"))
	if err != nil {
		t.Fatal(err)
	}
	tests := make([]*testCase, 0, len(testdataEnts))
	for _, ent := range testdataEnts {
		name := ent.Name()
		if !ent.IsDir() || strings.HasPrefix(name, ".") || strings.HasPrefix(name, "_") {
			continue
		}
		test, err := loadTestCase(filepath.Join(testRoot, name), wireGo)
		if err != nil {
			t.Error(err)
			continue
		}
		tests = append(tests, test)
	}
	wd := filepath.Join(magicGOPATH(), "src")

	if *setup.Record {
		if _, err := os.Stat(filepath.Join(build.Default.GOROOT, "bin", "go")); err != nil {
			t.Fatal("go toolchain not available:", err)
		}
	}
	for _, test := range tests {
		t.Run(test.name, func(t *testing.T) {
			// Run Wire from a fake build context.
			bctx := test.buildContext()
			gen, errs := Generate(bctx, wd, test.pkg)
			if len(gen) > 0 {
				defer t.Logf("wire_gen.go:\n%s", gen)
			}
			if len(errs) > 0 {
				for _, e := range errs {
					t.Log(e)
				}
				if !test.wantWireError {
					t.Fatal("Did not expect errors.")
				}
				for _, s := range test.wantWireErrorStrings {
					if !errorListContains(errs, s) {
						t.Errorf("Errors did not contain %q", s)
					}
				}
				return
			}
			if test.wantWireError {
				t.Fatal("wire succeeded; want error")
			}

			if *setup.Record {
				// Record ==> Build the generated Wire code,
				// check that the program's output matches the
				// expected output, save wire output on
				// success.
				if err := goBuildCheck(test, wd, bctx, gen); err != nil {
					t.Fatalf("go build check failed: %v", err)
				}
				wireGenFile := filepath.Join(testRoot, test.name, "want", "wire_gen.go")
				if err := ioutil.WriteFile(wireGenFile, gen, 0666); err != nil {
					t.Fatalf("failed to write wire_gen.go file: %v", err)
				}
			} else {
				// Replay ==> Load golden file and compare to
				// generated result. This check is meant to
				// detect non-deterministic behavior in the
				// Generate function.
				gold := test.wantWireOutput
				if !bytes.Equal(gen, gold) {
					t.Fatalf("wire output differs from golden file:\n%s\nIf this change is expected, run with -record to update the wire_gen.go file.", diff(string(gold), string(gen)))
				}
			}
		})
	}
}

func goBuildCheck(test *testCase, wd string, bctx *build.Context, gen []byte) error {
	// Find the absolute import path, since test.pkg may be a relative
	// import path.
	genPkg, err := bctx.Import(test.pkg, wd, build.FindOnly)
	if err != nil {
		return err
	}

<<<<<<< HEAD
	// Run a `go build` with the generated output.
	gopath, err := ioutil.TempDir("", "wire_test")
	if err != nil {
		return err
	}
	defer os.RemoveAll(gopath)
	if err := test.materialize(gopath); err != nil {
		return err
	}
	if len(gen) > 0 {
		genPath := filepath.Join(gopath, "src", filepath.FromSlash(genPkg.ImportPath), "wire_gen.go")
		if err := ioutil.WriteFile(genPath, gen, 0666); err != nil {
			return err
=======
	t.Run("Determinism", func(t *testing.T) {
		const runs = 2
		for _, test := range tests {
			if test.wantError {
				continue
			}
			test := test
			t.Run(test.name, func(t *testing.T) {
				t.Parallel()
				bctx := test.buildContext()
				gold, errs := Generate(bctx, wd, test.pkg)
				if len(errs) > 0 {
					t.Fatal("wirego:", errs)
				}
				for i := 0; i < runs-1; i++ {
					out, errs := Generate(bctx, wd, test.pkg)
					if len(errs) > 0 {
						t.Fatal("wirego (on subsequent run):", errs)
					}
					if !bytes.Equal(gold, out) {
						goldstr, outstr := string(gold), string(out)
						diff := cmp.Diff(strings.Split(goldstr, "\n"), strings.Split(outstr, "\n"))
						t.Fatalf("wirego output differs when run repeatedly on same input:\n*** got:\n%s\n\n*** want:\n%s\n\n***diff:\n%s", outstr, goldstr, diff)
					}
				}
			})
>>>>>>> 6cc7ac4e
		}
	}
	testExePath := filepath.Join(gopath, "bin", "testprog")
	realBuildCtx := &build.Context{
		GOARCH:      bctx.GOARCH,
		GOOS:        bctx.GOOS,
		GOROOT:      bctx.GOROOT,
		GOPATH:      gopath,
		CgoEnabled:  bctx.CgoEnabled,
		Compiler:    bctx.Compiler,
		BuildTags:   bctx.BuildTags,
		ReleaseTags: bctx.ReleaseTags,
	}
	if err := runGo(realBuildCtx, "build", "-o", testExePath, genPkg.ImportPath); err != nil {
		return fmt.Errorf("build: %v", err)
	}

	// Run the resulting program and compare its output to the expected
	// output.
	out, err := exec.Command(testExePath).Output()
	if err != nil {
		return fmt.Errorf("run compiled program: %v", err)
	}
	if !bytes.Equal(out, test.wantProgramOutput) {
		return fmt.Errorf("compiled program output = %q; want %q", out, test.wantProgramOutput)
	}
	return nil
}

func TestUnexport(t *testing.T) {
	tests := []struct {
		name string
		want string
	}{
		{"", ""},
		{"a", "a"},
		{"ab", "ab"},
		{"A", "a"},
		{"AB", "ab"},
		{"A_", "a_"},
		{"ABc", "aBc"},
		{"ABC", "abc"},
		{"AB_", "ab_"},
		{"foo", "foo"},
		{"Foo", "foo"},
		{"HTTPClient", "httpClient"},
		{"IFace", "iFace"},
		{"SNAKE_CASE", "snake_CASE"},
		{"HTTP", "http"},
	}
	for _, test := range tests {
		if got := unexport(test.name); got != test.want {
			t.Errorf("unexport(%q) = %q; want %q", test.name, got, test.want)
		}
	}
}

func TestExport(t *testing.T) {
	tests := []struct {
		name string
		want string
	}{
		{"", ""},
		{"a", "A"},
		{"ab", "Ab"},
		{"A", "A"},
		{"AB", "AB"},
		{"A_", "A_"},
		{"ABc", "ABc"},
		{"ABC", "ABC"},
		{"AB_", "AB_"},
		{"foo", "Foo"},
		{"Foo", "Foo"},
		{"HTTPClient", "HTTPClient"},
		{"httpClient", "HttpClient"},
		{"IFace", "IFace"},
		{"iFace", "IFace"},
		{"SNAKE_CASE", "SNAKE_CASE"},
		{"HTTP", "HTTP"},
	}
	for _, test := range tests {
		if got := export(test.name); got != test.want {
			t.Errorf("export(%q) = %q; want %q", test.name, got, test.want)
		}
	}
}

func TestDisambiguate(t *testing.T) {
	tests := []struct {
		name     string
		contains string
		collides map[string]bool
	}{
		{"foo", "foo", nil},
		{"foo", "foo", map[string]bool{"foo": true}},
		{"foo", "foo", map[string]bool{"foo": true, "foo1": true, "foo2": true}},
		{"foo1", "foo", map[string]bool{"foo": true, "foo1": true, "foo2": true}},
		{"foo\u0661", "foo", map[string]bool{"foo": true, "foo1": true, "foo2": true}},
		{"foo\u0661", "foo", map[string]bool{"foo": true, "foo1": true, "foo2": true, "foo\u0661": true}},
	}
	for _, test := range tests {
		got := disambiguate(test.name, func(name string) bool { return test.collides[name] })
		if !isIdent(got) {
			t.Errorf("disambiguate(%q, %v) = %q; not an identifier", test.name, test.collides, got)
		}
		if !strings.Contains(got, test.contains) {
			t.Errorf("disambiguate(%q, %v) = %q; wanted to contain %q", test.name, test.collides, got, test.contains)
		}
		if test.collides[got] {
			t.Errorf("disambiguate(%q, %v) = %q; ", test.name, test.collides, got)
		}
	}
}

func isIdent(s string) bool {
	if len(s) == 0 {
		if s == "foo" {
			panic("BREAK3")
		}
		return false
	}
	r, i := utf8.DecodeRuneInString(s)
	if !unicode.IsLetter(r) && r != '_' {
		if s == "foo" {
			panic("BREAK2")
		}
		return false
	}
	for i < len(s) {
		r, sz := utf8.DecodeRuneInString(s[i:])
		if !unicode.IsLetter(r) && !unicode.IsDigit(r) && r != '_' {
			if s == "foo" {
				panic("BREAK1")
			}
			return false
		}
		i += sz
	}
	return true
}

type testCase struct {
	name                 string
	pkg                  string
	goFiles              map[string][]byte
	wantProgramOutput    []byte
	wantWireOutput       []byte
	wantWireError        bool
	wantWireErrorStrings []string
}

// loadTestCase reads a test case from a directory.
//
// The directory structure is:
//
//	root/
//
//		pkg
//			file containing the package name containing the inject function
//			(must also be package main)
//
//		...
//			any Go files found recursively placed under GOPATH/src/...
//
//		want/
//
//			wire_errs.txt
//					expected errors from the Wire Generate function,
//					missing if no errors expected
//
//			wire_gen.go
//					verified output of wire from a test run with
//					-record, missing if wire_errs.txt is present
//
//			program_out.txt
//					expected output from the final compiled program,
//					missing if wire_errs.txt is present
//
func loadTestCase(root string, wireGoSrc []byte) (*testCase, error) {
	name := filepath.Base(root)
	pkg, err := ioutil.ReadFile(filepath.Join(root, "pkg"))
	if err != nil {
		return nil, fmt.Errorf("load test case %s: %v", name, err)
	}
	var wantProgramOutput []byte
	var wantWireOutput []byte
	wireErrb, err := ioutil.ReadFile(filepath.Join(root, "want", "wire_errs.txt"))
	wantWireError := err == nil
	var wantWireErrorStrings []string
	if wantWireError {
		wantWireErrorStrings = strings.Split(strings.TrimSpace(string(wireErrb)), "\n")
	} else {
		if !*setup.Record {
			wantWireOutput, err = ioutil.ReadFile(filepath.Join(root, "want", "wire_gen.go"))
			if err != nil {
				return nil, fmt.Errorf("load test case %s: %v. If this is a new testcase, run with -record to generate the wire_gen.go file.", name, err)
			}
		}
		wantProgramOutput, err = ioutil.ReadFile(filepath.Join(root, "want", "program_out.txt"))
		if err != nil {
			return nil, fmt.Errorf("load test case %s: %v", name, err)
		}
	}
	goFiles := map[string][]byte{
		"github.com/google/go-cloud/wire/wire.go": wireGoSrc,
	}
	err = filepath.Walk(root, func(src string, info os.FileInfo, err error) error {
		if err != nil {
			return err
		}
		if !info.Mode().IsRegular() || filepath.Ext(src) != ".go" {
			return nil
		}
		rel, err := filepath.Rel(root, src)
		if err != nil {
			return err // unlikely
		}
		data, err := ioutil.ReadFile(src)
		if err != nil {
			return err
		}
		goFiles[rel] = data
		return nil
	})
	if err != nil {
		return nil, fmt.Errorf("load test case %s: %v", name, err)
	}
	return &testCase{
		name:                 name,
		pkg:                  string(bytes.TrimSpace(pkg)),
		goFiles:              goFiles,
		wantWireOutput:       wantWireOutput,
		wantProgramOutput:    wantProgramOutput,
		wantWireError:        wantWireError,
		wantWireErrorStrings: wantWireErrorStrings,
	}, nil
}

func (test *testCase) buildContext() *build.Context {
	return &build.Context{
		GOARCH:      build.Default.GOARCH,
		GOOS:        build.Default.GOOS,
		GOROOT:      build.Default.GOROOT,
		GOPATH:      magicGOPATH(),
		CgoEnabled:  build.Default.CgoEnabled,
		Compiler:    build.Default.Compiler,
		ReleaseTags: build.Default.ReleaseTags,
		HasSubdir:   test.hasSubdir,
		ReadDir:     test.readDir,
		OpenFile:    test.openFile,
		IsDir:       test.isDir,
	}
}

const (
	magicGOPATHUnix    = "/wire_gopath"
	magicGOPATHWindows = `C:\wire_gopath`
)

func magicGOPATH() string {
	if runtime.GOOS == "windows" {
		return magicGOPATHWindows
	}

	return magicGOPATHUnix
}

func (test *testCase) hasSubdir(root, dir string) (rel string, ok bool) {
	// Don't consult filesystem, just lexical.

	if dir == root {
		return "", true
	}
	prefix := root
	if !strings.HasSuffix(prefix, string(filepath.Separator)) {
		prefix += string(filepath.Separator)
	}
	if !strings.HasPrefix(dir, prefix) {
		return "", false
	}
	return filepath.ToSlash(dir[len(prefix):]), true
}

func (test *testCase) resolve(path string) (resolved string, pathType int) {
	subpath, isMagic := test.hasSubdir(magicGOPATH(), path)
	if !isMagic {
		return path, systemPath
	}
	if subpath == "src" {
		return "", gopathRoot
	}
	const srcPrefix = "src/"
	if !strings.HasPrefix(subpath, srcPrefix) {
		return subpath, gopathRoot
	}
	return subpath[len(srcPrefix):], gopathSrc
}

// Path types
const (
	systemPath = iota
	gopathRoot
	gopathSrc
)

func (test *testCase) readDir(dir string) ([]os.FileInfo, error) {
	rpath, pathType := test.resolve(dir)
	switch {
	case pathType == systemPath:
		return ioutil.ReadDir(rpath)
	case pathType == gopathRoot && rpath == "":
		return []os.FileInfo{dirInfo{name: "src"}}, nil
	case pathType == gopathSrc:
		names := make([]string, 0, len(test.goFiles))
		prefix := rpath + string(filepath.Separator)
		for name := range test.goFiles {
			if strings.HasPrefix(name, prefix) {
				names = append(names, name[len(prefix):])
			}
		}
		sort.Strings(names)
		ents := make([]os.FileInfo, 0, len(names))
		for _, name := range names {
			if i := strings.IndexRune(name, filepath.Separator); i != -1 {
				// Directory
				dirName := name[:i]
				if len(ents) == 0 || ents[len(ents)-1].Name() != dirName {
					ents = append(ents, dirInfo{name: dirName})
				}
				continue
			}
			ents = append(ents, fileInfo{
				name: name,
				size: int64(len(test.goFiles[name])),
			})
		}
		return ents, nil
	default:
		return nil, &os.PathError{
			Op:   "open",
			Path: dir,
			Err:  os.ErrNotExist,
		}
	}
}

func (test *testCase) isDir(path string) bool {
	rpath, pathType := test.resolve(path)
	switch {
	case pathType == systemPath:
		info, err := os.Stat(rpath)
		return err == nil && info.IsDir()
	case pathType == gopathRoot && rpath == "":
		return true
	case pathType == gopathSrc:
		prefix := rpath + string(filepath.Separator)
		for name := range test.goFiles {
			if strings.HasPrefix(name, prefix) {
				return true
			}
		}
		return false
	default:
		return false
	}
}

type dirInfo struct {
	name string
}

func (d dirInfo) Name() string       { return d.name }
func (d dirInfo) Size() int64        { return 0 }
func (d dirInfo) Mode() os.FileMode  { return os.ModeDir | 0777 }
func (d dirInfo) ModTime() time.Time { return time.Unix(0, 0) }
func (d dirInfo) IsDir() bool        { return true }
func (d dirInfo) Sys() interface{}   { return nil }

type fileInfo struct {
	name string
	size int64
}

func (f fileInfo) Name() string       { return f.name }
func (f fileInfo) Size() int64        { return f.size }
func (f fileInfo) Mode() os.FileMode  { return os.ModeDir | 0666 }
func (f fileInfo) ModTime() time.Time { return time.Unix(0, 0) }
func (f fileInfo) IsDir() bool        { return false }
func (f fileInfo) Sys() interface{}   { return nil }

func (test *testCase) openFile(path string) (io.ReadCloser, error) {
	rpath, pathType := test.resolve(path)
	switch {
	case pathType == systemPath:
		return os.Open(path)
	case pathType == gopathSrc:
		content, ok := test.goFiles[rpath]
		if !ok {
			return nil, &os.PathError{
				Op:   "open",
				Path: path,
				Err:  errors.New("does not exist or is not a file"),
			}
		}
		return ioutil.NopCloser(bytes.NewReader(content)), nil
	default:
		return nil, &os.PathError{
			Op:   "open",
			Path: path,
			Err:  errors.New("does not exist or is not a file"),
		}
	}
}

// materialize creates a new GOPATH at the given directory, which may or
// may not exist.
func (test *testCase) materialize(gopath string) error {
	for name, content := range test.goFiles {
		dst := filepath.Join(gopath, "src", name)
		if err := os.MkdirAll(filepath.Dir(dst), 0777); err != nil {
			return fmt.Errorf("materialize GOPATH: %v", err)
		}
		if err := ioutil.WriteFile(dst, content, 0666); err != nil {
			return fmt.Errorf("materialize GOPATH: %v", err)
		}
	}
	return nil
}

func runGo(bctx *build.Context, args ...string) error {
	exe := filepath.Join(bctx.GOROOT, "bin", "go")
	c := exec.Command(exe, args...)
	c.Env = append(os.Environ(), "GOROOT="+bctx.GOROOT, "GOARCH="+bctx.GOARCH, "GOOS="+bctx.GOOS, "GOPATH="+bctx.GOPATH)
	if bctx.CgoEnabled {
		c.Env = append(c.Env, "CGO_ENABLED=1")
	} else {
		c.Env = append(c.Env, "CGO_ENABLED=0")
	}
	// TODO(someday): Set -compiler flag if needed.
	out, err := c.CombinedOutput()
	if err != nil {
		if len(out) > 0 {
			return fmt.Errorf("%v; output:\n%s", err, out)
		}
		return err
	}
	return nil
}

<<<<<<< HEAD
=======
func parseGoldenOutput(out []byte) (errorStrings []string, wantError bool) {
	const errorPrefix = "ERROR\n"
	if !bytes.HasPrefix(out, []byte(errorPrefix)) {
		return nil, false
	}
	// Skip past first line.
	out = out[len(errorPrefix):]
	// Remove any leading or trailing blank lines.
	out = bytes.Trim(out, "\n")
	// Split lines.
	return strings.Split(string(out), "\n"), true
}

>>>>>>> 6cc7ac4e
func errorListContains(errs []error, substr string) bool {
	for _, e := range errs {
		if strings.Contains(e.Error(), substr) {
			return true
		}
	}
	return false
}<|MERGE_RESOLUTION|>--- conflicted
+++ resolved
@@ -32,11 +32,8 @@
 	"unicode"
 	"unicode/utf8"
 
-<<<<<<< HEAD
 	"github.com/google/go-cloud/internal/testing/setup"
-=======
 	"github.com/google/go-cmp/cmp"
->>>>>>> 6cc7ac4e
 )
 
 func TestWire(t *testing.T) {
@@ -114,9 +111,10 @@
 				// generated result. This check is meant to
 				// detect non-deterministic behavior in the
 				// Generate function.
-				gold := test.wantWireOutput
-				if !bytes.Equal(gen, gold) {
-					t.Fatalf("wire output differs from golden file:\n%s\nIf this change is expected, run with -record to update the wire_gen.go file.", diff(string(gold), string(gen)))
+				if !bytes.Equal(gen, test.wantWireOutput) {
+					gotS, wantS = string(gen), string(test.wantWireOutput)
+					diff := cmp.Diff(strings.Split(gotS, "\n"), strings.Split(wantS, "\n"))
+					t.Fatalf("wire output differs from golden file. If this change is expected, run with -record to update the wire_gen.go file.\n*** got:\n%s\n\n*** want:\n%s\n\n***diff:\n%s", gotS, wantS, diff)
 				}
 			}
 		})
@@ -131,7 +129,6 @@
 		return err
 	}
 
-<<<<<<< HEAD
 	// Run a `go build` with the generated output.
 	gopath, err := ioutil.TempDir("", "wire_test")
 	if err != nil {
@@ -145,34 +142,6 @@
 		genPath := filepath.Join(gopath, "src", filepath.FromSlash(genPkg.ImportPath), "wire_gen.go")
 		if err := ioutil.WriteFile(genPath, gen, 0666); err != nil {
 			return err
-=======
-	t.Run("Determinism", func(t *testing.T) {
-		const runs = 2
-		for _, test := range tests {
-			if test.wantError {
-				continue
-			}
-			test := test
-			t.Run(test.name, func(t *testing.T) {
-				t.Parallel()
-				bctx := test.buildContext()
-				gold, errs := Generate(bctx, wd, test.pkg)
-				if len(errs) > 0 {
-					t.Fatal("wirego:", errs)
-				}
-				for i := 0; i < runs-1; i++ {
-					out, errs := Generate(bctx, wd, test.pkg)
-					if len(errs) > 0 {
-						t.Fatal("wirego (on subsequent run):", errs)
-					}
-					if !bytes.Equal(gold, out) {
-						goldstr, outstr := string(gold), string(out)
-						diff := cmp.Diff(strings.Split(goldstr, "\n"), strings.Split(outstr, "\n"))
-						t.Fatalf("wirego output differs when run repeatedly on same input:\n*** got:\n%s\n\n*** want:\n%s\n\n***diff:\n%s", outstr, goldstr, diff)
-					}
-				}
-			})
->>>>>>> 6cc7ac4e
 		}
 	}
 	testExePath := filepath.Join(gopath, "bin", "testprog")
@@ -197,7 +166,9 @@
 		return fmt.Errorf("run compiled program: %v", err)
 	}
 	if !bytes.Equal(out, test.wantProgramOutput) {
-		return fmt.Errorf("compiled program output = %q; want %q", out, test.wantProgramOutput)
+		gotS, wantS = string(out), string(test.wantProgramOutput)
+		diff := cmp.Diff(strings.Split(gotS, "\n"), strings.Split(wantS, "\n"))
+		return fmt.Errorf("compiled program output doesn't match:\n*** got:\n%s\n\n*** want:\n%s\n\n***diff:\n%s", gotS, wantS, diff)
 	}
 	return nil
 }
@@ -622,22 +593,6 @@
 	return nil
 }
 
-<<<<<<< HEAD
-=======
-func parseGoldenOutput(out []byte) (errorStrings []string, wantError bool) {
-	const errorPrefix = "ERROR\n"
-	if !bytes.HasPrefix(out, []byte(errorPrefix)) {
-		return nil, false
-	}
-	// Skip past first line.
-	out = out[len(errorPrefix):]
-	// Remove any leading or trailing blank lines.
-	out = bytes.Trim(out, "\n")
-	// Split lines.
-	return strings.Split(string(out), "\n"), true
-}
-
->>>>>>> 6cc7ac4e
 func errorListContains(errs []error, substr string) bool {
 	for _, e := range errs {
 		if strings.Contains(e.Error(), substr) {
