--- conflicted
+++ resolved
@@ -89,11 +89,7 @@
 			}
 			wd := filepath.Join(gopath, "src", "example.com")
 			gens, errs := Generate(ctx, wd, append(os.Environ(), "GOPATH="+gopath), []string{test.pkg})
-<<<<<<< HEAD
-			var gen *GenerateResult
-=======
 			var gen GenerateResult
->>>>>>> fb5a3bd9
 			if len(gens) > 1 {
 				t.Fatalf("got %d generated files, want 0 or 1", len(gens))
 			}
