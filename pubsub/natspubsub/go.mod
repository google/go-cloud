--- conflicted
+++ resolved
@@ -19,17 +19,6 @@
 require (
 	github.com/google/go-cmp v0.7.0
 	github.com/nats-io/nats-server/v2 v2.9.23
-<<<<<<< HEAD
-	github.com/nats-io/nats.go v1.41.0
-	gocloud.dev v0.41.0
-)
-
-require (
-	github.com/go-logr/logr v1.4.2 // indirect
-	github.com/go-logr/stdr v1.2.2 // indirect
-	github.com/google/uuid v1.6.0 // indirect
-	github.com/googleapis/gax-go/v2 v2.14.1 // indirect
-=======
 	github.com/nats-io/nats.go v1.40.1
 	gocloud.dev v0.42.0
 )
@@ -37,31 +26,11 @@
 require (
 	github.com/golang/groupcache v0.0.0-20241129210726-2c02b8208cf8 // indirect
 	github.com/googleapis/gax-go/v2 v2.14.2 // indirect
->>>>>>> 6a4a5a08
 	github.com/klauspost/compress v1.18.0 // indirect
 	github.com/minio/highwayhash v1.0.2 // indirect
 	github.com/nats-io/jwt/v2 v2.5.0 // indirect
 	github.com/nats-io/nkeys v0.4.10 // indirect
 	github.com/nats-io/nuid v1.0.1 // indirect
-<<<<<<< HEAD
-	go.opentelemetry.io/auto/sdk v1.1.0 // indirect
-	go.opentelemetry.io/otel v1.35.0 // indirect
-	go.opentelemetry.io/otel/metric v1.35.0 // indirect
-	go.opentelemetry.io/otel/sdk v1.35.0 // indirect
-	go.opentelemetry.io/otel/sdk/metric v1.35.0 // indirect
-	go.opentelemetry.io/otel/trace v1.35.0 // indirect
-	golang.org/x/crypto v0.36.0 // indirect
-	golang.org/x/net v0.38.0 // indirect
-	golang.org/x/sync v0.12.0 // indirect
-	golang.org/x/sys v0.31.0 // indirect
-	golang.org/x/text v0.23.0 // indirect
-	golang.org/x/time v0.11.0 // indirect
-	golang.org/x/xerrors v0.0.0-20240903120638-7835f813f4da // indirect
-	google.golang.org/api v0.228.0 // indirect
-	google.golang.org/genproto/googleapis/api v0.0.0-20250404141209-ee84b53bf3d0 // indirect
-	google.golang.org/genproto/googleapis/rpc v0.0.0-20250404141209-ee84b53bf3d0 // indirect
-	google.golang.org/grpc v1.71.1 // indirect
-=======
 	go.opencensus.io v0.24.0 // indirect
 	golang.org/x/crypto v0.39.0 // indirect
 	golang.org/x/net v0.41.0 // indirect
@@ -73,7 +42,6 @@
 	google.golang.org/api v0.235.0 // indirect
 	google.golang.org/genproto/googleapis/rpc v0.0.0-20250603155806-513f23925822 // indirect
 	google.golang.org/grpc v1.73.0 // indirect
->>>>>>> 6a4a5a08
 	google.golang.org/protobuf v1.36.6 // indirect
 )
 
