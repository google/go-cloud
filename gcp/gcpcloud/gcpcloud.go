--- conflicted
+++ resolved
@@ -30,11 +30,7 @@
 // Services is a Wire provider set that includes the default wiring for all
 // Google Cloud Platform services in this repository, but does not include
 // credentials. Individual services may require additional configuration.
-<<<<<<< HEAD
-var Services = goose.NewSet(
-=======
 var Services = wire.NewSet(
->>>>>>> ff99eecf
 	cloudmysql.CertSourceSet,
 	cloudmysql.Open,
 	gcp.DefaultTransport,
